--- conflicted
+++ resolved
@@ -933,17 +933,16 @@
 URI::URI(const std::string &_str, bool _hasAuthority)
   : URI()
 {
-<<<<<<< HEAD
   if (_hasAuthority)
     this->dataPtr->authority.emplace(URIAuthority());
-=======
+
   std::string str = _str;
   if ((str.size() > 7 && 0 == str.compare(0, 7, "http://")) ||
       (str.size() > 8 && 0 == str.compare(0, 8, "https://")))
   {
     str = std::regex_replace(str, std::regex(R"(\\)"), "/");
   }
->>>>>>> 767ff48c
+
   this->Parse(_str);
 }
 
