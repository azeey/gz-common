--- conflicted
+++ resolved
@@ -35,11 +35,8 @@
 #include <gz/common/SystemPaths.hh>
 #include <gz/common/Util.hh>
 #include <gz/common/Uuid.hh>
-<<<<<<< HEAD
 
 #include <gz/utils/NeverDestroyed.hh>
-=======
->>>>>>> ade3fa20
 
 #ifndef _WIN32
 #include <dirent.h>
@@ -50,6 +47,7 @@
 #include "win_dirent.h"
 #endif
 
+using namespace gz;
 
 #define LEFT_ROTATE(x, n) (((x) << (n)) ^ ((x) >> (32-(n))))
 
@@ -60,24 +58,17 @@
   static const auto &ignstrtok = strtok_r;
 #endif
 
-<<<<<<< HEAD
 /////////////////////////////////////////////////
 /// \brief Global instance of system paths for helper functions below
 ///
 /// This uses the NeverDestroyed pattern to prevent static initialization and
 /// destruction order fiasco issues.
-gz::common::SystemPaths& GetSystemPaths()
+common::SystemPaths& GetSystemPaths()
 {
   static
-    gz::utils::NeverDestroyed<gz::common::SystemPaths> paths;
+    utils::NeverDestroyed<gz::common::SystemPaths> paths;
   return paths.Access();
 }
-=======
-using namespace ignition;
-
-static std::unique_ptr<common::SystemPaths> gSystemPaths(
-    new common::SystemPaths);
->>>>>>> ade3fa20
 
 /////////////////////////////////////////////////
 // Internal class for SHA1 computation
@@ -259,21 +250,13 @@
 }
 
 /////////////////////////////////////////////////
-<<<<<<< HEAD
-std::string gz::common::systemTimeISO()
-=======
 std::string common::systemTimeISO()
->>>>>>> ade3fa20
 {
   return timeToIso(GZ_SYSTEM_TIME());
 }
 
 /////////////////////////////////////////////////
-<<<<<<< HEAD
-std::string gz::common::systemTimeIso()
-=======
 std::string common::systemTimeIso()
->>>>>>> ade3fa20
 {
   return timeToIso(GZ_SYSTEM_TIME());
 }
@@ -295,11 +278,7 @@
 }
 
 /////////////////////////////////////////////////
-<<<<<<< HEAD
-std::string gz::common::timeToIso(
-=======
 std::string common::timeToIso(
->>>>>>> ade3fa20
     const std::chrono::time_point<std::chrono::system_clock> &_time)
 {
   char isoStr[25];
@@ -317,52 +296,32 @@
 }
 
 /////////////////////////////////////////////////
-<<<<<<< HEAD
-std::string gz::common::logPath()
-=======
 std::string common::logPath()
->>>>>>> ade3fa20
 {
   return GetSystemPaths().LogPath();
 }
 
 /////////////////////////////////////////////////
-<<<<<<< HEAD
-void gz::common::addSearchPathSuffix(const std::string &_suffix)
-=======
 void common::addSearchPathSuffix(const std::string &_suffix)
->>>>>>> ade3fa20
 {
   GetSystemPaths().AddSearchPathSuffix(_suffix);
 }
 
 /////////////////////////////////////////////////
-<<<<<<< HEAD
-std::string gz::common::findFile(const std::string &_file)
-=======
 std::string common::findFile(const std::string &_file)
->>>>>>> ade3fa20
 {
   return GetSystemPaths().FindFile(_file, true);
 }
 
 /////////////////////////////////////////////////
-<<<<<<< HEAD
-std::string gz::common::findFile(const std::string &_file,
-=======
 std::string common::findFile(const std::string &_file,
->>>>>>> ade3fa20
                                        const bool _searchLocalPath)
 {
   return GetSystemPaths().FindFile(_file, _searchLocalPath);
 }
 
 /////////////////////////////////////////////////
-<<<<<<< HEAD
-std::string gz::common::findFilePath(const std::string &_file)
-=======
 std::string common::findFilePath(const std::string &_file)
->>>>>>> ade3fa20
 {
   std::string filepath = findFile(_file);
 
@@ -378,43 +337,26 @@
 }
 
 /////////////////////////////////////////////////
-<<<<<<< HEAD
-void gz::common::addFindFileURICallback(
-    std::function<std::string(const gz::common::URI &)> _cb)
-=======
 void common::addFindFileURICallback(
     std::function<std::string(const common::URI &)> _cb)
->>>>>>> ade3fa20
 {
   GetSystemPaths().AddFindFileURICallback(_cb);
 }
 
 /////////////////////////////////////////////////
-<<<<<<< HEAD
-gz::common::SystemPaths *gz::common::systemPaths()
-=======
 common::SystemPaths *common::systemPaths()
->>>>>>> ade3fa20
 {
   return &GetSystemPaths();
 }
 
 /////////////////////////////////////////////////
-<<<<<<< HEAD
-bool gz::common::env(const std::string &_name, std::string &_value)
-=======
 bool common::env(const std::string &_name, std::string &_value)
->>>>>>> ade3fa20
 {
   return env(_name, _value, false);
 }
 
 /////////////////////////////////////////////////
-<<<<<<< HEAD
-bool gz::common::env(const std::string &_name,
-=======
 bool common::env(const std::string &_name,
->>>>>>> ade3fa20
                            std::string &_value,
                            bool _allowEmpty)
 {
@@ -461,11 +403,7 @@
 }
 
 /////////////////////////////////////////////////
-<<<<<<< HEAD
-bool gz::common::setenv(const std::string &_name,
-=======
 bool common::setenv(const std::string &_name,
->>>>>>> ade3fa20
                               const std::string &_value)
 {
 #ifdef _WIN32
@@ -488,11 +426,7 @@
   return true;
 }
 /////////////////////////////////////////////////
-<<<<<<< HEAD
-bool gz::common::unsetenv(const std::string &_name)
-=======
 bool common::unsetenv(const std::string &_name)
->>>>>>> ade3fa20
 {
 #ifdef _WIN32
   if (0 != _putenv_s(_name.c_str(), ""))
@@ -515,11 +449,7 @@
 }
 
 /////////////////////////////////////////////////
-<<<<<<< HEAD
-std::string gz::common::sha1(void const *_buffer, std::size_t _byteCount)
-=======
 std::string common::sha1(void const *_buffer, std::size_t _byteCount)
->>>>>>> ade3fa20
 {
   Sha1 sha1;
   std::stringstream stream;
@@ -535,24 +465,14 @@
 }
 
 /////////////////////////////////////////////////
-<<<<<<< HEAD
-std::string gz::common::uuid()
-{
-  gz::common::Uuid uuid;
-=======
 std::string common::uuid()
 {
   common::Uuid uuid;
->>>>>>> ade3fa20
   return uuid.String();
 }
 
 /////////////////////////////////////////////////
-<<<<<<< HEAD
-std::vector<std::string> gz::common::split(const std::string &_str,
-=======
 std::vector<std::string> common::split(const std::string &_str,
->>>>>>> ade3fa20
     const std::string &_delim)
 {
   std::vector<std::string> tokens;
@@ -572,22 +492,14 @@
 }
 
 /////////////////////////////////////////////////
-<<<<<<< HEAD
-void gz::common::ltrim(std::string &_s)
-=======
 void common::ltrim(std::string &_s)
->>>>>>> ade3fa20
 {
   _s.erase(_s.begin(), std::find_if(_s.begin(), _s.end(),
         [](int c) {return !std::isspace(c);}));
 }
 
 /////////////////////////////////////////////////
-<<<<<<< HEAD
-void gz::common::rtrim(std::string &_s)
-=======
 void common::rtrim(std::string &_s)
->>>>>>> ade3fa20
 {
   _s.erase(std::find_if(_s.rbegin(), _s.rend(),
         [](int c) {return !std::isspace(c);}).base(),
@@ -595,18 +507,6 @@
 }
 
 /////////////////////////////////////////////////
-<<<<<<< HEAD
-void gz::common::trim(std::string &_s)
-{
-  gz::common::ltrim(_s);
-  gz::common::rtrim(_s);
-}
-
-/////////////////////////////////////////////////
-std::string gz::common::ltrimmed(std::string _s)
-{
-  gz::common::ltrim(_s);
-=======
 void common::trim(std::string &_s)
 {
   common::ltrim(_s);
@@ -617,42 +517,25 @@
 std::string common::ltrimmed(std::string _s)
 {
   common::ltrim(_s);
->>>>>>> ade3fa20
   return _s;
 }
 
 /////////////////////////////////////////////////
-<<<<<<< HEAD
-std::string gz::common::rtrimmed(std::string _s)
-{
-  gz::common::rtrim(_s);
-=======
 std::string common::rtrimmed(std::string _s)
 {
   common::rtrim(_s);
->>>>>>> ade3fa20
   return _s;
 }
 
 /////////////////////////////////////////////////
-<<<<<<< HEAD
-std::string gz::common::trimmed(std::string _s)
-{
-  gz::common::trim(_s);
-=======
 std::string common::trimmed(std::string _s)
 {
   common::trim(_s);
->>>>>>> ade3fa20
   return _s;
 }
 
 /////////////////////////////////////////////////
-<<<<<<< HEAD
-std::string gz::common::lowercase(const std::string &_in)
-=======
 std::string common::lowercase(const std::string &_in)
->>>>>>> ade3fa20
 {
   std::string out = _in;
   for (size_t i = 0; i < out.size(); ++i)
@@ -661,22 +544,14 @@
 }
 
 /////////////////////////////////////////////////
-<<<<<<< HEAD
-std::string gz::common::lowercase(const char *_in)
-=======
 std::string common::lowercase(const char *_in)
->>>>>>> ade3fa20
 {
   std::string ins = _in;
   return lowercase(ins);
 }
 
 /////////////////////////////////////////////////
-<<<<<<< HEAD
-void gz::common::replaceAll(std::string &_result,
-=======
 void common::replaceAll(std::string &_result,
->>>>>>> ade3fa20
                                   const std::string &_orig,
                                   const std::string &_key,
                                   const std::string &_replacement)
@@ -691,11 +566,7 @@
 }
 
 /////////////////////////////////////////////////
-<<<<<<< HEAD
-std::string gz::common::replaceAll(const std::string &_orig,
-=======
 std::string common::replaceAll(const std::string &_orig,
->>>>>>> ade3fa20
                                         const std::string &_key,
                                         const std::string &_replacement)
 {
