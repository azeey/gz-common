
# Turn on C++11 support for the library
set(CMAKE_CXX_STANDARD 11)

# Collect source files into the "sources" variable and unit test files into the
# "gtest_sources" variable
ign_get_libsources_and_unittests(sources gtest_sources)

# FIXME: This class does not currently work
list(REMOVE_ITEM sources AudioDecoder.cc)
list(REMOVE_ITEM gtest_sources AudioDecoder_TEST.cc)

if(WIN32)

  # FIXME: Some classes fail to build on Windows
  list(REMOVE_ITEM sources
    AudioDecoder.cc
    ffmpeg_inc.cc
    GTSMeshUtils.cc
    Image.cc
    ImageHeightmap.cc
    MeshCSG.cc
    Video.cc
    VideoEncoder.cc)

  # FIXME: Some tests cannot build on Windows
  list(REMOVE_ITEM gtest_sources
    GTSMeshUtils_TEST.cc
    Image_TEST.cc
    ImageHeightmap_TEST.cc
    VideoEncoder_TEST.cc)

endif()

if(NOT USE_EXTERNAL_TINYXML2)
  # If we are using our internal copy of tinyxml2, then add its
  # source file.
  message(STATUS "Adding tinyxml2 source files")
  list(APPEND sources ${CMAKE_CURRENT_SOURCE_DIR}/tinyxml2/tinyxml2.cpp)
endif()

# Create the library target
ign_add_library(${PROJECT_LIBRARY_TARGET_NAME} ${sources})

# Link the libraries that we always need
target_link_libraries(${PROJECT_LIBRARY_TARGET_NAME}
  PUBLIC
    ignition-math${IGN_MATH_VER}::ignition-math${IGN_MATH_VER}
  PRIVATE
    ${DL_TARGET})

if(USE_EXTERNAL_TINYXML2)
  # If we are using an external copy of tinyxml2, add its imported target
  target_link_libraries(${PROJECT_LIBRARY_TARGET_NAME}
    PRIVATE
      TINYXML2::TINYXML2)
else()
  # Otherwise, add its source directory to our target's PRIVATE include
  # directories. We do not want this to be visible to consumers of
  # ignition-common.
  target_include_directories(${PROJECT_LIBRARY_TARGET_NAME}
    PRIVATE ${CMAKE_CURRENT_SOURCE_DIR}/tinyxml2)
endif()

# define of tinxml2 major version >= 6
# https://bitbucket.org/ignitionrobotics/ign-common/issues/28
if (NOT TINYXML2_VERSION VERSION_LESS "6.0.0")
  message(STATUS "TINYXML2_VERSION ${TINYXML2_VERSION} >= 6.0.0")
  target_compile_definitions(${PROJECT_LIBRARY_TARGET_NAME}
    PRIVATE "TINYXML2_MAJOR_VERSION_GE_6")
endif()

# Include the interface directories that we always need.
# Note that FreeImage, DL, and TINYXML2 are not included here, because their
# headers are only included in the source code, and do not need to be visible
# to projects that depend on ignition-common.
ign_target_interface_include_directories(${PROJECT_LIBRARY_TARGET_NAME}
  ignition-math${IGN_MATH_VER}::ignition-math${IGN_MATH_VER})

# Handle non-Windows configuration settings
if(NOT WIN32)

  # Link the libraries that we don't expect to find on Windows
  target_link_libraries(${PROJECT_LIBRARY_TARGET_NAME}
    PUBLIC
      UUID::UUID
      SWSCALE::SWSCALE
      AVDEVICE::AVDEVICE
      AVFORMAT::AVFORMAT
      AVCODEC::AVCODEC
      AVUTIL::AVUTIL
    PRIVATE
      FreeImage::FreeImage
      GTS::GTS)

  # Include the interface directories that we don't expect to find on Windows.
  # Note that GTS is not included here, because its headers are only used
  # internally by the source code and do not need to be visible to projects that
  # depend on ignition-common.
  ign_target_interface_include_directories(${PROJECT_LIBRARY_TARGET_NAME}
    UUID::UUID
    SWSCALE::SWSCALE
    AVDEVICE::AVDEVICE
    AVFORMAT::AVFORMAT
    AVCODEC::AVCODEC
    AVUTIL::AVUTIL)

  # Add compile options for the library. This should not be needed by projects
  # that depend on ignition-common, so we mark it PRIVATE
  target_compile_options(${PROJECT_LIBRARY_TARGET_NAME}
    PRIVATE
      ${GTS_CFLAGS})

endif()

if(UNIX AND NOT APPLE)

  # Need to add default visibility
  get_target_property(current_property ${PROJECT_LIBRARY_TARGET_NAME}
    COMPILE_FLAGS)

  # property non-existent or empty
  if(NOT current_property)
    set_target_properties(${PROJECT_LIBRARY_TARGET_NAME}
      PROPERTIES GENERATED TRUE
      COMPILE_FLAGS "-fvisibility=default")
  else()
    set_target_properties(${PROJECT_LIBRARY_TARGET_NAME}
      PROPERTIES COMPILE_FLAGS
      "${current_property} -fvisibility=default")
  endif()

<<<<<<< HEAD
# When the minimum CMake required version will be >= 3.1
# we could use the target_compile_features() command
# to enable C++14 support in a platform-independent way.
if(NOT MSVC)
  target_compile_options(${PROJECT_LIBRARY_TARGET_NAME} PUBLIC "-std=c++14")
=======
>>>>>>> 4341c0a5
endif()

# Create installation instructions for the library target. This must be called
# in the same scope that the target is created.
ign_install_library()

# Build the unit tests
ign_build_tests(
  TYPE UNIT
  SOURCES ${gtest_sources}
  INCLUDE_DIRS
    # Used to make internal source file headers visible to the unit tests
    ${CMAKE_CURRENT_SOURCE_DIR}
    # Used to make test-directory headers visible to the unit tests
    ${PROJECT_SOURCE_DIR}
    # Used to make test_config.h visible to the unit tests
    ${PROJECT_BINARY_DIR})

if(TARGET UNIT_ColladaExporter_TEST)
  if(USE_EXTERNAL_TINYXML2)
    # The collada exporter test uses tinyxml2, so we must link it if we're using
    # and external copy.
    target_link_libraries(UNIT_ColladaExporter_TEST TINYXML2::TINYXML2)
  else()
    # If we are using the internal copy of tinyxml2, then the collada exporter
    # test needs to be pointed to the internal tinyxml2 include directory.
    target_include_directories(UNIT_ColladaExporter_TEST PRIVATE ${CMAKE_CURRENT_SOURCE_DIR}/tinyxml2)
    # We also need to add this as a source file to the collada exporter test's
    # target, because we do not export the tinyxml2 symbols that get generated
    # in the ignition-common library. Therefore, the collada exporter test
    # cannot link to those symbols and must generate its own.
    target_sources(UNIT_ColladaExporter_TEST PRIVATE tinyxml2/tinyxml2.cpp)
  endif()
endif()

# Produce warning on Windows if the user has decided to turn on the symlink
# tests. In order for those tests to work, they will need to run the tests in
# administrative mode, or use some other workaround.
if(WIN32)
  if(IGN_BUILD_SYMLINK_TESTS_ON_WINDOWS)
    message(STATUS "")
    message(STATUS "You have opted to enable symlink tests on a Windows platform.")
    message(STATUS "The test UNIT_Filesystem_TEST will require elevated privileges")
    message(STATUS "in order to succeed. For more information, see the issue")
    message(STATUS "https://bitbucket.org/ignitionrobotics/ign-common/issues/21")
    message(STATUS "")
    target_compile_definitions(UNIT_Filesystem_TEST PRIVATE IGN_BUILD_SYMLINK_TESTS_ON_WINDOWS)
  endif()
endif()<|MERGE_RESOLUTION|>--- conflicted
+++ resolved
@@ -130,14 +130,6 @@
       "${current_property} -fvisibility=default")
   endif()
 
-<<<<<<< HEAD
-# When the minimum CMake required version will be >= 3.1
-# we could use the target_compile_features() command
-# to enable C++14 support in a platform-independent way.
-if(NOT MSVC)
-  target_compile_options(${PROJECT_LIBRARY_TARGET_NAME} PUBLIC "-std=c++14")
-=======
->>>>>>> 4341c0a5
 endif()
 
 # Create installation instructions for the library target. This must be called
