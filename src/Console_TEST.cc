--- conflicted
+++ resolved
@@ -42,18 +42,8 @@
   /// \brief Clear out all the directories we produced during this test.
   public: virtual void TearDown()
   {
-<<<<<<< HEAD
     ignLogClose();
-    EXPECT_TRUE(ignition::common::unsetenv(IGN_HOMEDIR));
-=======
     EXPECT_TRUE(common::unsetenv(IGN_HOMEDIR));
-
-    if (common::isDirectory(this->logBasePath))
-    {
-      ignLogClose();
-      EXPECT_TRUE(common::removeAll(this->logBasePath));
-    }
->>>>>>> 6732e5a0
   }
 
   /// \brief Temporary directory to run test in
@@ -64,14 +54,9 @@
 {
   // Get the absolute path
   std::string path;
-<<<<<<< HEAD
-  EXPECT_TRUE(ignition::common::env(IGN_HOMEDIR, path));
-  path = ignition::common::joinPaths(path, _filename);
-  EXPECT_TRUE(ignition::common::exists(path));
-=======
   EXPECT_TRUE(common::env(IGN_HOMEDIR, path));
   path = common::joinPaths(path, _filename);
->>>>>>> 6732e5a0
+  EXPECT_TRUE(common::exists(path));
 
   // Open the log file, and read back the string
   std::ifstream ifs(path.c_str(), std::ios::in);
