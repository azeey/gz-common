/*
 * Copyright 2017 Open Source Robotics Foundation
 *
 * Licensed under the Apache License, Version 2.0 (the "License");
 * you may not use this file except in compliance with the License.
 * You may obtain a copy of the License at
 *
 *     http://www.apache.org/licenses/LICENSE-2.0
 *
 * Unless required by applicable law or agreed to in writing, software
 * distributed under the License is distributed on an "AS IS" BASIS,
 * WITHOUT WARRANTIES OR CONDITIONS OF ANY KIND, either express or implied.
 * See the License for the specific language governing permissions and
 * limitations under the License.
 *
 */

#include <gtest/gtest.h>

<<<<<<< HEAD
#include <gz/utils/ExtraTestMacros.hh>

#include <gz/common/Console.hh>
#include <gz/common/Filesystem.hh>
#include <gz/common/TempDirectory.hh>
#include <gz/common/Util.hh>
=======
#include "gz/common/Util.hh"
using namespace ignition;

#ifndef _WIN32
#include <fcntl.h>
#include <limits.h>
#include <stdlib.h>
#include <sys/stat.h>
#include <sys/types.h>
#include <unistd.h>

// The symlink tests should always work on UNIX systems
#define BUILD_SYMLINK_TESTS
>>>>>>> ade3fa20

#include <gz/common/testing/Utils.hh>

<<<<<<< HEAD
#include <filesystem>
#include <fstream>
=======
  if (!common::env("TMPDIR", tmppath))
  {
    tmppath = std::string("/tmp");
  }
>>>>>>> ade3fa20

// The symlink tests should always work on UNIX systems
#ifndef _WIN32
#define BUILD_SYMLINK_TESTS
#endif  // _WIN32

using namespace gz;
using namespace common;

namespace fs = std::filesystem;

/////////////////////////////////////////////////
class TestTempDirectory : public TempDirectory
{
  public: TestTempDirectory():
    TempDirectory("filesystem", "gz_common", true)
  {
  }
};

/////////////////////////////////////////////////
bool create_new_file_symlink(const std::string &_symlink,
                             const std::string &_target)
{
  try
  {
    fs::create_symlink(_target, _symlink);
  }
  catch(const std::exception& e)
  {
<<<<<<< HEAD
    gzerr << "Failed to create link: " << e.what() << '\n';
    return false;
=======
    common::PrintWindowsSystemWarning(
          "Failed to create file symlink from [" + _target
          + "] to [" + _symlink + "]");
>>>>>>> ade3fa20
  }
  return true;
}

/////////////////////////////////////////////////
bool create_new_dir_symlink(const std::string &_symlink,
                            const std::string &_target)
{
  try
  {
<<<<<<< HEAD
    fs::create_directory_symlink(_target, _symlink);
=======
    common::PrintWindowsSystemWarning(
          "Failed to create directory symlink from [" + _target
          + "] to [" + _symlink + "]");
>>>>>>> ade3fa20
  }
  catch(const std::exception& e)
  {
    gzerr << "Failed to create link: " << e.what() << '\n';
    return false;
  }
  return true;
}

/////////////////////////////////////////////////
bool create_new_file_hardlink(const std::string &_hardlink,
                              const std::string &_target)
{
  try
  {
    fs::create_hard_link(_target, _hardlink);
  }
  catch(const std::exception& e)
  {
    gzerr << "Failed to create link: " << e.what() << '\n';
    return false;
  }
  return true;
}

<<<<<<< HEAD
=======
#endif  // _WIN32

#include <fstream> // NOLINT
#include "gz/common/Console.hh"
#include "gz/common/Filesystem.hh"

using namespace ignition;
using namespace common;

>>>>>>> ade3fa20
/// \brief Test Filesystem
class FilesystemTest : public ::testing::Test
{
  // Documentation inherited
  protected: void SetUp() override
  {
    Console::SetVerbosity(4);
    this->temp = std::make_unique<TestTempDirectory>();
    ASSERT_TRUE(this->temp->Valid());
  }

  protected: void TearDown() override
  {
    this->temp.reset();
  }

  protected: std::unique_ptr<TestTempDirectory> temp;
};

/////////////////////////////////////////////////
/// \brief Test file operations
TEST_F(FilesystemTest, fileOps)
{
  EXPECT_FALSE(cwd().empty());
  EXPECT_TRUE(exists(cwd()));
  EXPECT_TRUE(common::isDirectory(cwd()));
  EXPECT_FALSE(isFile(cwd()));

  std::ofstream tmpOut("test.tmp");
  tmpOut << "Output" << std::endl;
  tmpOut.close();

  EXPECT_TRUE(isFile("test.tmp"));
  EXPECT_FALSE(common::isDirectory("test.tmp"));

  EXPECT_TRUE(copyFile("test.tmp", "test2.tmp"));
  EXPECT_TRUE(exists("test.tmp"));
  EXPECT_TRUE(exists("test2.tmp"));

  std::ifstream testIn("test.tmp");
  std::string testInContent((std::istreambuf_iterator<char>(testIn)),
                            (std::istreambuf_iterator<char>()));

  std::ifstream test2In("test2.tmp");
  std::string test2InContent((std::istreambuf_iterator<char>(test2In)),
                             (std::istreambuf_iterator<char>()));
  // We must close the file stream for test2.tmp, or else Windows
  // will refuse to remove the file from the filesystem in the
  // upcoming test.
  test2In.close();

  EXPECT_EQ(testInContent, test2InContent);

  EXPECT_TRUE(moveFile("test2.tmp", "test3.tmp"));

  EXPECT_FALSE(exists("test2.tmp"));
  EXPECT_TRUE(exists("test3.tmp"));

  std::ifstream test3In("test3.tmp");
  std::string test3InContent((std::istreambuf_iterator<char>(test3In)),
                             (std::istreambuf_iterator<char>()));
  // We must close this file stream for test3.tmp or else Windows
  // will refuse to remove the file from the filesystem in the
  // upcoming test.
  test3In.close();

  EXPECT_EQ(testInContent, test3InContent);

<<<<<<< HEAD
  // Suppress warnings on the next two, as they are expected to warn when
  // trying to copy from/to the same file
  EXPECT_FALSE(common::copyFile("test3.tmp", "test3.tmp",
        common::FSWO_SUPPRESS_WARNINGS));
  EXPECT_FALSE(common::copyFile("test3.tmp", "./test3.tmp",
        common::FSWO_SUPPRESS_WARNINGS));
=======
  EXPECT_FALSE(copyFile("test3.tmp", "test3.tmp"));
  EXPECT_FALSE(copyFile("test3.tmp", "./test3.tmp"));
>>>>>>> ade3fa20

  std::remove("test.tmp");

  // This file shouldn't exist, but we'll try to remove just in case the
  // test failed.
<<<<<<< HEAD
  // Suppress warnings since we expect this to be false
  EXPECT_FALSE(common::removeFile("test2.tmp",
        common::FSWO_SUPPRESS_WARNINGS));
=======
  EXPECT_FALSE(removeFile("test2.tmp"));
>>>>>>> ade3fa20

  EXPECT_TRUE(removeFile("test3.tmp"));

  EXPECT_FALSE(exists("test3.tmp"));
}

/////////////////////////////////////////////////
/// \brief Test file operations
TEST_F(FilesystemTest, moreFileOps)
{
<<<<<<< HEAD
  EXPECT_FALSE(common::copyFile("__wrong__.tmp", "test2.tmp",
        common::FSWO_SUPPRESS_WARNINGS));
  EXPECT_FALSE(common::exists("test2.tmp"));
  EXPECT_FALSE(common::copyFile("test.tmp", "__wrong_dir__/__wrong__.tmp",
        common::FSWO_SUPPRESS_WARNINGS));
  EXPECT_FALSE(common::exists("__wrong_dir__"));

  EXPECT_FALSE(common::moveFile("__wrong__.tmp", "test3.tmp",
        common::FSWO_SUPPRESS_WARNINGS));
  EXPECT_FALSE(common::exists("test3.tmp"));
  EXPECT_FALSE(common::moveFile("test2.tmp", "__wrong_dir__/__wrong__.tmp",
        common::FSWO_SUPPRESS_WARNINGS));
  EXPECT_FALSE(common::exists("__wrong_dir__"));
=======
  EXPECT_FALSE(copyFile("__wrong__.tmp", "test2.tmp"));
  EXPECT_TRUE(!exists("test2.tmp"));
  EXPECT_FALSE(copyFile("test.tmp", "__wrong_dir__/__wrong__.tmp"));
  EXPECT_TRUE(!exists("__wrong_dir__"));

  EXPECT_FALSE(moveFile("__wrong__.tmp", "test3.tmp"));
  EXPECT_TRUE(!exists("test3.tmp"));
  EXPECT_FALSE(moveFile("test2.tmp", "__wrong_dir__/__wrong__.tmp"));
  EXPECT_TRUE(!exists("__wrong_dir__"));
>>>>>>> ade3fa20
}

/////////////////////////////////////////////////
TEST_F(FilesystemTest, exists)
{
  ASSERT_TRUE(common::testing::createNewEmptyFile("newfile"));
  ASSERT_TRUE(createDirectory("fstestexists"));

  const auto &relativeSubdir = joinPaths("fstestexists", "newfile2");
  const auto &absoluteSubdir = joinPaths(cwd(), relativeSubdir);
  ASSERT_TRUE(common::testing::createNewEmptyFile(relativeSubdir));

  EXPECT_TRUE(exists("fstestexists"));
  EXPECT_TRUE(isDirectory("fstestexists"));

  EXPECT_FALSE(exists("notcreated"));
  EXPECT_FALSE(isDirectory("notcreated"));

  EXPECT_TRUE(exists("newfile"));
  EXPECT_FALSE(isDirectory("newfile"));

  // file in relative subdirectory
  EXPECT_TRUE(exists(relativeSubdir));
  EXPECT_TRUE(isFile(relativeSubdir));
  EXPECT_FALSE(isDirectory(relativeSubdir));

  // file in absolute subdirectory
  EXPECT_TRUE(exists(absoluteSubdir));
  EXPECT_TRUE(isFile(absoluteSubdir));
  EXPECT_FALSE(isDirectory(absoluteSubdir));
}

/////////////////////////////////////////////////
TEST_F(FilesystemTest, relative)
{
  #ifndef _WIN32
    std::string absPath {"/tmp/fstest"};
    std::string relPath {"../fstest"};
  #else
    std::string absPath {"C:\\Users\\user\\Desktop\\test.txt"};
    std::string relPath {"user\\Desktop\\test.txt"};
  #endif
  EXPECT_FALSE(isRelativePath(absPath));
  EXPECT_TRUE(isRelativePath(relPath));
}

// The symlink tests require special permissions to work on Windows,
// so they will be disabled by default. For more information, see:
// https://github.com/gazebosim/gz-common/issues/21
#ifdef BUILD_SYMLINK_TESTS
/////////////////////////////////////////////////
TEST_F(FilesystemTest, symlink_exists)
{
  // There are 5 cases we want to test for links (Unix doesn't allow hard links
  // to directories or to non-existent files):
  // 1. symbolic link to existing file
  // 2. symbolic link to non-existent file
  // 3. symbolic link to existing directory
  // 4. symbolic link to non-existent directory
  // 5. hard link to existing file
  ASSERT_TRUE(common::testing::createNewEmptyFile("newfile"));
  ASSERT_TRUE(createDirectory("newdir"));

  // Case 1
  ASSERT_TRUE(create_new_file_symlink("symlink-file", "newfile"));
  EXPECT_TRUE(exists("symlink-file"));
  EXPECT_TRUE(removeFile("symlink-file"));

  // Case 2
  ASSERT_TRUE(create_new_file_symlink("symlink-file-broken", "nonexistent"));
  EXPECT_FALSE(exists("symlink-file-broken"));

  // Case 3
  ASSERT_TRUE(create_new_dir_symlink("symlink-dir", "newdir"));
  EXPECT_TRUE(exists("symlink-dir"));
  EXPECT_TRUE(removeDirectory("symlink-dir"));

  // Case 4
  ASSERT_TRUE(create_new_dir_symlink("symlink-dir-broken", "nonexistent-dir"));
  EXPECT_FALSE(exists("symlink-dir-broken"));

  // Case 5
  ASSERT_TRUE(create_new_file_hardlink("hardlink-file", "newfile"));
  EXPECT_TRUE(exists("hardlink-file"));
  EXPECT_TRUE(removeFile("hardlink-file"));
}
#endif

/////////////////////////////////////////////////
TEST_F(FilesystemTest, cwd)
{
  const auto origCwd = cwd();

  TestTempDirectory new_temp_dir;
  ASSERT_TRUE(new_temp_dir.Valid());

  std::string path = cwd();
  EXPECT_EQ(path, new_temp_dir.Path());

  EXPECT_TRUE(chdir(origCwd));
  EXPECT_EQ(origCwd, cwd());
}

/////////////////////////////////////////////////
TEST_F(FilesystemTest, append)
{
  std::string path = "tmp";
  path = joinPaths(path, "hello");

  ASSERT_EQ(path, separator("tmp") + "hello");

  path = joinPaths(path, "there", "again");

  EXPECT_EQ(path, separator("tmp") +
            separator("hello") +
            separator("there") + "again");

  path = joinPaths("base", "/before", "after/");

#ifndef _WIN32
  EXPECT_EQ(path, "base/before/after/");
#else
  EXPECT_EQ(path, "base\\before\\after\\");
#endif

  path = joinPaths("base", "/before", "after///");
#ifndef _WIN32
  EXPECT_EQ(path, "base/before/after/");
#else
  EXPECT_EQ(path, "base\\before\\after\\");
#endif

  path = joinPaths("///base", "/before", "after");
#ifndef _WIN32
  EXPECT_EQ(path, "/base/before/after");
#else
  EXPECT_EQ(path, "\\base\\before\\after");
#endif

  path = joinPaths("/base", "/before", "after");
#ifndef _WIN32
  EXPECT_EQ(path, "/base/before/after");
#else
  EXPECT_EQ(path, "\\base\\before\\after");
#endif

  path = joinPaths("///base", "///before//", "/after///");
#ifndef _WIN32
  EXPECT_EQ(path, "/base/before/after/");
#else
  EXPECT_EQ(path, "\\base\\before\\after\\");
#endif

  path = joinPaths("base", "/before", "after");
#ifndef _WIN32
  EXPECT_EQ(path, "base/before/after");
#else
  EXPECT_EQ(path, "base\\before\\after");
#endif

  // Make sure that the slashes in the middle of string are not altered.
  path = joinPaths("https://fuel.ignitionrobotics.org", "/models", "box");
  EXPECT_EQ(path, "https://fuel.ignitionrobotics.org/models/box");
}

/////////////////////////////////////////////////
TEST_F(FilesystemTest, parentPath)
{
  std::string child = joinPaths("path", "to", "a", "child");
  std::string parent = parentPath(child);
  // Expect no separator at the end
  EXPECT_EQ('a', *parent.rbegin());
  // Expect parent string to match beginning of child string
  EXPECT_EQ(parent, child.substr(0, parent.size()));
  // join "a" with "child" and expect to match end of child string
  EXPECT_EQ(separator("a") + "child", child.substr(parent.size()-1));

  std::string child_with_slash = joinPaths("path", "to", "a", "child");
  child_with_slash = separator(child_with_slash);
  std::string parent2 = parentPath(child_with_slash);
  EXPECT_EQ(parent, parent2);

  std::string childOnly = "child";
  EXPECT_EQ(childOnly, parentPath(childOnly));
}

/////////////////////////////////////////////////
TEST_F(FilesystemTest, GZ_UTILS_TEST_DISABLED_ON_WIN32(cwd_error))
{
  // This test intentionally creates a directory, switches to it, removes
  // the directory, and then tries to call cwd() on it to cause
  // cwd() to fail.  Windows does not allow you to remove an
  // in-use directory, so this test is restricted to Unix.
  TestTempDirectory new_temp_dir;
  ASSERT_TRUE(new_temp_dir.Valid());
  ASSERT_EQ(rmdir(new_temp_dir.Path().c_str()), 0);
  EXPECT_EQ(cwd(), "");
}

/////////////////////////////////////////////////
TEST_F(FilesystemTest, decomposition)
{
  std::string absolute = joinPaths("", "home", "bob", "foo");
  EXPECT_EQ(basename(absolute), "foo");
#ifndef _WIN32
  EXPECT_EQ(parentPath(absolute), "/home/bob");
#else
  EXPECT_EQ(parentPath(absolute), "\\home\\bob");
#endif

  std::string relative = joinPaths("baz", "foobar");
  EXPECT_EQ(basename(relative), "foobar");
  EXPECT_EQ(parentPath(relative), "baz");

  std::string bname = "bzzz";
  EXPECT_EQ(basename(bname), "bzzz");
  EXPECT_EQ(parentPath(bname), "bzzz");

  std::string nobase = joinPaths("baz", "");
  EXPECT_EQ(basename(nobase), "baz");
#ifndef _WIN32
  EXPECT_EQ(parentPath(nobase), "baz/");
#else
  EXPECT_EQ(parentPath(nobase), "baz\\");
#endif

  std::string multiple_slash = separator("baz") + separator("") + separator("")
    + separator("");
  EXPECT_EQ(basename(multiple_slash), "baz");
#ifndef _WIN32
  EXPECT_EQ(parentPath(multiple_slash), "baz//");
#else
  EXPECT_EQ(parentPath(multiple_slash), "baz\\\\");
#endif

  std::string multiple_slash_middle = separator("") + separator("home")
    + separator("") + separator("") + separator("bob") + separator("foo");
  EXPECT_EQ(basename(multiple_slash_middle), "foo");
#ifndef _WIN32
  EXPECT_EQ(parentPath(multiple_slash_middle), "/home///bob");
#else
  EXPECT_EQ(parentPath(multiple_slash_middle), "\\home\\\\\\bob");
#endif

  std::string multiple_slash_start = separator("") + separator("")
    + separator("") + separator("home") + separator("bob") + separator("foo");
  EXPECT_EQ(basename(multiple_slash_start), "foo");
#ifndef _WIN32
  EXPECT_EQ(parentPath(multiple_slash_start), "///home/bob");
#else
  EXPECT_EQ(parentPath(multiple_slash_start), "\\\\\\home\\bob");
#endif

  std::string slash_only = separator("") + separator("");
  EXPECT_EQ(basename(slash_only), separator(""));
  EXPECT_EQ(parentPath(slash_only), "");

  std::string multiple_slash_only = separator("") + separator("")
    + separator("") + separator("");
  EXPECT_EQ(basename(multiple_slash_only), separator(""));
#ifndef _WIN32
  EXPECT_EQ(parentPath(multiple_slash_only), "//");
#else
  EXPECT_EQ(parentPath(multiple_slash_only), "\\\\");
#endif
}

/////////////////////////////////////////////////
TEST_F(FilesystemTest, directory_iterator)
{
  ASSERT_TRUE(common::testing::createNewEmptyFile("newfile"));
  ASSERT_TRUE(createDirectory("newdir"));
#ifdef BUILD_SYMLINK_TESTS
  ASSERT_TRUE(create_new_file_symlink("symlink-file", "newfile"));
  ASSERT_TRUE(create_new_file_symlink("symlink-file-broken", "nonexistent"));
  ASSERT_TRUE(create_new_dir_symlink("symlink-dir", "newdir"));
  ASSERT_TRUE(create_new_dir_symlink("symlink-dir-broken", "nonexistent-dir"));
  ASSERT_TRUE(create_new_file_hardlink("hardlink-file", "newfile"));
#endif

  std::set<std::string> found_items;

  DirIter endIter;
  for (DirIter dirIter("."); dirIter != endIter; ++dirIter)
  {
    found_items.insert(basename(*dirIter));
  }

  EXPECT_EQ(found_items.find("."), found_items.end());
  EXPECT_EQ(found_items.find(".."), found_items.end());
  EXPECT_NE(found_items.find("newfile"), found_items.end());
  EXPECT_NE(found_items.find("newdir"), found_items.end());
#ifdef BUILD_SYMLINK_TESTS
  EXPECT_NE(found_items.find("symlink-file"), found_items.end());
  EXPECT_NE(found_items.find("symlink-file-broken"), found_items.end());
  EXPECT_NE(found_items.find("symlink-dir"), found_items.end());
  EXPECT_NE(found_items.find("symlink-dir-broken"), found_items.end());
  EXPECT_NE(found_items.find("hardlink-file"), found_items.end());
#endif

  found_items.clear();
  for (DirIter dirIter(""); dirIter != endIter; ++dirIter)
  {
    found_items.insert(basename(*dirIter));
  }

  EXPECT_EQ(found_items.size(), 0UL);

  found_items.clear();
  for (DirIter dirIter("newDir"); dirIter != endIter; ++dirIter)
  {
    found_items.insert(basename(*dirIter));
  }

  EXPECT_EQ(found_items.size(), 0UL);
}

/////////////////////////////////////////////////
TEST_F(FilesystemTest, createDirectories)
{
  // test creating directories using relative path
  std::string rel_dir = separator("rel_dir") + "subdir";
  ASSERT_TRUE(createDirectories(rel_dir));
  EXPECT_TRUE(exists(rel_dir));
  EXPECT_TRUE(isDirectory(rel_dir));

  // test creating directories using abs path
  std::string path = cwd();
  EXPECT_EQ(path, this->temp->Path());

  std::string abs_dir = separator(cwd()) + separator("abs_dir") + "subdir";
  ASSERT_TRUE(createDirectories(abs_dir));
  EXPECT_TRUE(exists(abs_dir));
  EXPECT_TRUE(isDirectory(abs_dir));
}

/////////////////////////////////////////////////
TEST_F(FilesystemTest, copyDirectories)
{
<<<<<<< HEAD
=======
  const auto origCwd = cwd();
  std::string newTempDir;
  ASSERT_TRUE(create_and_switch_to_temp_dir(newTempDir));

>>>>>>> ade3fa20
  // Create an empty directory
  std::string dirToBeCopied = "dir_to_be_copied";
  EXPECT_FALSE(exists(dirToBeCopied));
  EXPECT_TRUE(createDirectories(dirToBeCopied));
  EXPECT_TRUE(exists(dirToBeCopied));
  EXPECT_TRUE(isDirectory(dirToBeCopied));

  // Copy to a directory
  std::string dirCopied = "dir_copied";
  EXPECT_FALSE(exists(dirCopied));

  EXPECT_TRUE(copyDirectory(dirToBeCopied, dirCopied)) << dirToBeCopied <<
      " -> " << dirCopied;
  EXPECT_TRUE(exists(dirCopied));
  EXPECT_TRUE(isDirectory(dirCopied));

  // Copy to an existing directory - should overwrite
  EXPECT_TRUE(copyDirectory(dirToBeCopied, dirCopied));
  EXPECT_TRUE(exists(dirCopied));
  EXPECT_TRUE(isDirectory(dirCopied));

  // Copy to a directory with non-existent intermediate paths
  std::string intermDirCopy = joinPaths("dir_interm", "dir_copied");
  EXPECT_FALSE(exists(intermDirCopy));

  EXPECT_TRUE(copyDirectory(dirToBeCopied, intermDirCopy));
  EXPECT_TRUE(exists(intermDirCopy));
  EXPECT_TRUE(isDirectory(intermDirCopy));

  // Copy recursively a directory with a directory and a file in it
  std::string subDir = joinPaths(dirToBeCopied, "sub_dir");
  EXPECT_FALSE(exists(subDir));
  EXPECT_TRUE(createDirectories(subDir));
  EXPECT_TRUE(exists(subDir));

  std::string subFile = joinPaths(subDir, "sub_file");
  EXPECT_FALSE(exists(subFile));
  EXPECT_TRUE(common::testing::createNewEmptyFile(subFile));
  EXPECT_TRUE(exists(subFile));

  std::string recDirCopied = "rec_dir_copied";
  EXPECT_TRUE(copyDirectory(dirToBeCopied, recDirCopied));
  EXPECT_TRUE(exists(recDirCopied));
  EXPECT_TRUE(isDirectory(recDirCopied));

  // Non-existent source directory
<<<<<<< HEAD
  EXPECT_FALSE(copyDirectory("fake_dir", dirCopied, FSWO_SUPPRESS_WARNINGS));
=======
  EXPECT_FALSE(copyDirectory("fake_dir", dirCopied));

  // Cleanup
  chdir(origCwd);
  EXPECT_TRUE(removeAll(newTempDir));
>>>>>>> ade3fa20
}

/////////////////////////////////////////////////
TEST_F(FilesystemTest, uniquePaths)
{
  // Directory
  std::string dir = "uniqueDirectory";
  EXPECT_FALSE(exists(dir));
  std::string dirRt = uniqueDirectoryPath(dir);
  EXPECT_EQ(dir, dirRt);

  ASSERT_TRUE(createDirectory(dir));
  EXPECT_TRUE(exists(dir));
  std::string dirExistingRt = uniqueDirectoryPath(dir);
  EXPECT_EQ(dirExistingRt, dir + "(1)");

  ASSERT_TRUE(createDirectory(dirExistingRt));
  EXPECT_TRUE(exists(dirExistingRt));
  std::string dirExistingRt2 = uniqueDirectoryPath(dir);
  EXPECT_EQ(dirExistingRt2, dir + "(2)");

  // File
  std::string newFile = joinPaths(dir, "uniqueFile");
  std::string newFileWithExt = newFile + ".txt";
  EXPECT_FALSE(exists(newFileWithExt));
  std::string fileRt = uniqueFilePath(newFile, "txt");
  EXPECT_EQ(newFileWithExt, fileRt);

  ASSERT_TRUE(common::testing::createNewEmptyFile(newFileWithExt));
  EXPECT_TRUE(exists(newFileWithExt));
  std::string fileExistingRt = uniqueFilePath(newFile, "txt");
  EXPECT_EQ(fileExistingRt, newFile + "(1).txt");

  ASSERT_TRUE(common::testing::createNewEmptyFile(fileExistingRt));
  EXPECT_TRUE(exists(fileExistingRt));
  std::string fileExistingRt2 = uniqueFilePath(newFile, "txt");
  EXPECT_EQ(fileExistingRt2, newFile + "(2).txt");

  // Cleanup
  EXPECT_TRUE(removeFile(newFileWithExt)) << newFileWithExt;
  EXPECT_TRUE(removeFile(fileExistingRt)) << fileExistingRt;
  EXPECT_TRUE(removeDirectory(dir)) << dir;
  EXPECT_TRUE(removeDirectory(dirExistingRt)) << dirExistingRt;
}

/////////////////////////////////////////////////
TEST_F(FilesystemTest, separator)
{
#ifndef _WIN32
  EXPECT_EQ("/", gz::common::separator(""));
#else
  EXPECT_EQ("\\", gz::common::separator(""));
#endif
}<|MERGE_RESOLUTION|>--- conflicted
+++ resolved
@@ -17,40 +17,17 @@
 
 #include <gtest/gtest.h>
 
-<<<<<<< HEAD
 #include <gz/utils/ExtraTestMacros.hh>
 
 #include <gz/common/Console.hh>
 #include <gz/common/Filesystem.hh>
 #include <gz/common/TempDirectory.hh>
 #include <gz/common/Util.hh>
-=======
-#include "gz/common/Util.hh"
-using namespace ignition;
-
-#ifndef _WIN32
-#include <fcntl.h>
-#include <limits.h>
-#include <stdlib.h>
-#include <sys/stat.h>
-#include <sys/types.h>
-#include <unistd.h>
-
-// The symlink tests should always work on UNIX systems
-#define BUILD_SYMLINK_TESTS
->>>>>>> ade3fa20
 
 #include <gz/common/testing/Utils.hh>
 
-<<<<<<< HEAD
 #include <filesystem>
 #include <fstream>
-=======
-  if (!common::env("TMPDIR", tmppath))
-  {
-    tmppath = std::string("/tmp");
-  }
->>>>>>> ade3fa20
 
 // The symlink tests should always work on UNIX systems
 #ifndef _WIN32
@@ -81,14 +58,8 @@
   }
   catch(const std::exception& e)
   {
-<<<<<<< HEAD
     gzerr << "Failed to create link: " << e.what() << '\n';
     return false;
-=======
-    common::PrintWindowsSystemWarning(
-          "Failed to create file symlink from [" + _target
-          + "] to [" + _symlink + "]");
->>>>>>> ade3fa20
   }
   return true;
 }
@@ -99,13 +70,7 @@
 {
   try
   {
-<<<<<<< HEAD
     fs::create_directory_symlink(_target, _symlink);
-=======
-    common::PrintWindowsSystemWarning(
-          "Failed to create directory symlink from [" + _target
-          + "] to [" + _symlink + "]");
->>>>>>> ade3fa20
   }
   catch(const std::exception& e)
   {
@@ -131,18 +96,6 @@
   return true;
 }
 
-<<<<<<< HEAD
-=======
-#endif  // _WIN32
-
-#include <fstream> // NOLINT
-#include "gz/common/Console.hh"
-#include "gz/common/Filesystem.hh"
-
-using namespace ignition;
-using namespace common;
-
->>>>>>> ade3fa20
 /// \brief Test Filesystem
 class FilesystemTest : public ::testing::Test
 {
@@ -211,29 +164,17 @@
 
   EXPECT_EQ(testInContent, test3InContent);
 
-<<<<<<< HEAD
   // Suppress warnings on the next two, as they are expected to warn when
   // trying to copy from/to the same file
-  EXPECT_FALSE(common::copyFile("test3.tmp", "test3.tmp",
-        common::FSWO_SUPPRESS_WARNINGS));
-  EXPECT_FALSE(common::copyFile("test3.tmp", "./test3.tmp",
-        common::FSWO_SUPPRESS_WARNINGS));
-=======
-  EXPECT_FALSE(copyFile("test3.tmp", "test3.tmp"));
-  EXPECT_FALSE(copyFile("test3.tmp", "./test3.tmp"));
->>>>>>> ade3fa20
+  EXPECT_FALSE(copyFile("test3.tmp", "test3.tmp", FSWO_SUPPRESS_WARNINGS));
+  EXPECT_FALSE(copyFile("test3.tmp", "./test3.tmp", FSWO_SUPPRESS_WARNINGS));
 
   std::remove("test.tmp");
 
   // This file shouldn't exist, but we'll try to remove just in case the
   // test failed.
-<<<<<<< HEAD
   // Suppress warnings since we expect this to be false
-  EXPECT_FALSE(common::removeFile("test2.tmp",
-        common::FSWO_SUPPRESS_WARNINGS));
-=======
-  EXPECT_FALSE(removeFile("test2.tmp"));
->>>>>>> ade3fa20
+  EXPECT_FALSE(removeFile("test2.tmp", FSWO_SUPPRESS_WARNINGS));
 
   EXPECT_TRUE(removeFile("test3.tmp"));
 
@@ -244,31 +185,17 @@
 /// \brief Test file operations
 TEST_F(FilesystemTest, moreFileOps)
 {
-<<<<<<< HEAD
-  EXPECT_FALSE(common::copyFile("__wrong__.tmp", "test2.tmp",
-        common::FSWO_SUPPRESS_WARNINGS));
-  EXPECT_FALSE(common::exists("test2.tmp"));
-  EXPECT_FALSE(common::copyFile("test.tmp", "__wrong_dir__/__wrong__.tmp",
-        common::FSWO_SUPPRESS_WARNINGS));
-  EXPECT_FALSE(common::exists("__wrong_dir__"));
-
-  EXPECT_FALSE(common::moveFile("__wrong__.tmp", "test3.tmp",
-        common::FSWO_SUPPRESS_WARNINGS));
-  EXPECT_FALSE(common::exists("test3.tmp"));
-  EXPECT_FALSE(common::moveFile("test2.tmp", "__wrong_dir__/__wrong__.tmp",
-        common::FSWO_SUPPRESS_WARNINGS));
-  EXPECT_FALSE(common::exists("__wrong_dir__"));
-=======
-  EXPECT_FALSE(copyFile("__wrong__.tmp", "test2.tmp"));
-  EXPECT_TRUE(!exists("test2.tmp"));
-  EXPECT_FALSE(copyFile("test.tmp", "__wrong_dir__/__wrong__.tmp"));
-  EXPECT_TRUE(!exists("__wrong_dir__"));
-
-  EXPECT_FALSE(moveFile("__wrong__.tmp", "test3.tmp"));
-  EXPECT_TRUE(!exists("test3.tmp"));
-  EXPECT_FALSE(moveFile("test2.tmp", "__wrong_dir__/__wrong__.tmp"));
-  EXPECT_TRUE(!exists("__wrong_dir__"));
->>>>>>> ade3fa20
+  EXPECT_FALSE(copyFile("__wrong__.tmp", "test2.tmp", FSWO_SUPPRESS_WARNINGS));
+  EXPECT_FALSE(exists("test2.tmp"));
+  EXPECT_FALSE(copyFile("test.tmp", "__wrong_dir__/__wrong__.tmp",
+        FSWO_SUPPRESS_WARNINGS));
+  EXPECT_FALSE(exists("__wrong_dir__"));
+
+  EXPECT_FALSE(moveFile("__wrong__.tmp", "test3.tmp", FSWO_SUPPRESS_WARNINGS));
+  EXPECT_FALSE(exists("test3.tmp"));
+  EXPECT_FALSE(moveFile("test2.tmp", "__wrong_dir__/__wrong__.tmp",
+        FSWO_SUPPRESS_WARNINGS));
+  EXPECT_FALSE(exists("__wrong_dir__"));
 }
 
 /////////////////////////////////////////////////
@@ -608,13 +535,6 @@
 /////////////////////////////////////////////////
 TEST_F(FilesystemTest, copyDirectories)
 {
-<<<<<<< HEAD
-=======
-  const auto origCwd = cwd();
-  std::string newTempDir;
-  ASSERT_TRUE(create_and_switch_to_temp_dir(newTempDir));
-
->>>>>>> ade3fa20
   // Create an empty directory
   std::string dirToBeCopied = "dir_to_be_copied";
   EXPECT_FALSE(exists(dirToBeCopied));
@@ -661,15 +581,7 @@
   EXPECT_TRUE(isDirectory(recDirCopied));
 
   // Non-existent source directory
-<<<<<<< HEAD
   EXPECT_FALSE(copyDirectory("fake_dir", dirCopied, FSWO_SUPPRESS_WARNINGS));
-=======
-  EXPECT_FALSE(copyDirectory("fake_dir", dirCopied));
-
-  // Cleanup
-  chdir(origCwd);
-  EXPECT_TRUE(removeAll(newTempDir));
->>>>>>> ade3fa20
 }
 
 /////////////////////////////////////////////////
