/*
 * Copyright (C) 2016 Open Source Robotics Foundation
 *
 * Licensed under the Apache License, Version 2.0 (the "License");
 * you may not use this file except in compliance with the License.
 * You may obtain a copy of the License at
 *
 *     http://www.apache.org/licenses/LICENSE-2.0
 *
 * Unless required by applicable law or agreed to in writing, software
 * distributed under the License is distributed on an "AS IS" BASIS,
 * WITHOUT WARRANTIES OR CONDITIONS OF ANY KIND, either express or implied.
 * See the License for the specific language governing permissions and
 * limitations under the License.
 *
*/

#include <gtest/gtest.h>
#include <gz/math/Vector3.hh>

#include "gz/common/MovingWindowFilter.hh"

using namespace gz;

/////////////////////////////////////////////////
TEST(MovingWindowFilterTest, SetWindowSize)
{
  common::MovingWindowFilter<int> filterInt;

  EXPECT_EQ(filterInt.WindowSize(), 4u);
  EXPECT_FALSE(filterInt.WindowFilled());

  filterInt.SetWindowSize(10);
  EXPECT_EQ(filterInt.WindowSize(), 10u);
  EXPECT_FALSE(filterInt.WindowFilled());
}

/////////////////////////////////////////////////
TEST(MovingWindowFilterTest, FilterSomething)
{
  common::MovingWindowFilter<double> doubleMWF;
  common::MovingWindowFilter<double> doubleMWF2;
<<<<<<< HEAD
  common::MovingWindowFilter<gz::math::Vector3d> vectorMWF;
=======
  common::MovingWindowFilter<math::Vector3d> vectorMWF;
>>>>>>> ade3fa20

  doubleMWF.SetWindowSize(10);
  doubleMWF2.SetWindowSize(2);
  vectorMWF.SetWindowSize(40);

  for (unsigned int i = 0; i < 20; ++i)
  {
    doubleMWF.Update(static_cast<double>(i));
    doubleMWF2.Update(static_cast<double>(i));
<<<<<<< HEAD
    gz::math::Vector3d v(1.0*static_cast<double>(i),
=======
    math::Vector3d v(1.0*static_cast<double>(i),
>>>>>>> ade3fa20
        2.0*static_cast<double>(i),
        3.0*static_cast<double>(i));
    vectorMWF.Update(v);
  }

  double sum = 0;
  for (unsigned int i = 20-10; i < 20; ++i)
    sum += static_cast<double>(i);
  EXPECT_DOUBLE_EQ(doubleMWF.Value(), sum/10.0);
  EXPECT_DOUBLE_EQ(doubleMWF2.Value(), (18.0+19.0)/2.0);

<<<<<<< HEAD
  gz::math::Vector3d vsum;
  for (unsigned int i = 0; i < 20; ++i)
    vsum += gz::math::Vector3d(1.0*static_cast<double>(i),
=======
  math::Vector3d vsum;
  for (unsigned int i = 0; i < 20; ++i)
    vsum += math::Vector3d(1.0*static_cast<double>(i),
>>>>>>> ade3fa20
        2.0*static_cast<double>(i),
        3.0*static_cast<double>(i));
  EXPECT_EQ(vectorMWF.Value(), vsum / 20.0);
}<|MERGE_RESOLUTION|>--- conflicted
+++ resolved
@@ -40,11 +40,7 @@
 {
   common::MovingWindowFilter<double> doubleMWF;
   common::MovingWindowFilter<double> doubleMWF2;
-<<<<<<< HEAD
-  common::MovingWindowFilter<gz::math::Vector3d> vectorMWF;
-=======
   common::MovingWindowFilter<math::Vector3d> vectorMWF;
->>>>>>> ade3fa20
 
   doubleMWF.SetWindowSize(10);
   doubleMWF2.SetWindowSize(2);
@@ -54,11 +50,7 @@
   {
     doubleMWF.Update(static_cast<double>(i));
     doubleMWF2.Update(static_cast<double>(i));
-<<<<<<< HEAD
-    gz::math::Vector3d v(1.0*static_cast<double>(i),
-=======
     math::Vector3d v(1.0*static_cast<double>(i),
->>>>>>> ade3fa20
         2.0*static_cast<double>(i),
         3.0*static_cast<double>(i));
     vectorMWF.Update(v);
@@ -70,15 +62,9 @@
   EXPECT_DOUBLE_EQ(doubleMWF.Value(), sum/10.0);
   EXPECT_DOUBLE_EQ(doubleMWF2.Value(), (18.0+19.0)/2.0);
 
-<<<<<<< HEAD
-  gz::math::Vector3d vsum;
-  for (unsigned int i = 0; i < 20; ++i)
-    vsum += gz::math::Vector3d(1.0*static_cast<double>(i),
-=======
   math::Vector3d vsum;
   for (unsigned int i = 0; i < 20; ++i)
     vsum += math::Vector3d(1.0*static_cast<double>(i),
->>>>>>> ade3fa20
         2.0*static_cast<double>(i),
         3.0*static_cast<double>(i));
   EXPECT_EQ(vectorMWF.Value(), vsum / 20.0);
