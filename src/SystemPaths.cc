--- conflicted
+++ resolved
@@ -17,17 +17,12 @@
 #include <sys/stat.h>
 #include <sys/types.h>
 #include <algorithm>
-<<<<<<< HEAD
-#include <fstream>
-#include <sstream>
 #include <cctype>
-#include <locale>
-=======
 #include <functional>
 #include <list>
+#include <locale>
 #include <string>
 #include <vector>
->>>>>>> 0e5df8d3
 
 #ifndef _WIN32
 #include <dirent.h>
