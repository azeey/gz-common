/*
 * Copyright (C) 2017 Open Source Robotics Foundation
 *
 * Licensed under the Apache License, Version 2.0 (the "License");
 * you may not use this file except in compliance with the License.
 * You may obtain a copy of the License at
 *
 *     http://www.apache.org/licenses/LICENSE-2.0
 *
 * Unless required by applicable law or agreed to in writing, software
 * distributed under the License is distributed on an "AS IS" BASIS,
 * WITHOUT WARRANTIES OR CONDITIONS OF ANY KIND, either express or implied.
 * See the License for the specific language governing permissions and
 * limitations under the License.
 *
 */


#ifndef IGNITION_COMMON_PLUGINPTR_HH_
#define IGNITION_COMMON_PLUGINPTR_HH_

#include <map>
#include <string>
#include <memory>

#include "ignition/common/Plugin.hh"

namespace ignition
{
  namespace common
  {
    // Forward declarations
    struct PluginInfo;
    namespace detail { template<class, class> class ComposePlugin; }

    /// \brief This class manages the lifecycle of a plugin instance. It can
    /// receive a plugin instance from the ignition::common::PluginLoader class
    /// or by copy-construction or assignment from another PluginPtr instance.
    ///
    /// This class behaves similarly to a std::shared_ptr where multiple
    /// PluginPtr objects can share a single plugin instance, and the plugin
    /// instance will not be deleted until all PluginPtr objects that refer to
    /// it are either destroyed, cleared, or begin referring to a different
    /// plugin instance.
    ///
    /// A PluginPtr object can be "cast" to a SpecializedPluginPtr object by
    /// simply using the copy/move constructor or assignment operator of a
    /// SpecializedPluginPtr object. Note that this "cast" does have a small
    /// amount of overhead associated with it, but it may result in huge savings
    /// after initialization is finished if you frequently access the interfaces
    /// that the SpecializedPluginPtr is specialized for.
    template <typename PluginType>
    class TemplatePluginPtr final
    {
      /// \brief Destructor. Deletes this PluginPtr's reference to the plugin
      /// instance. Once all PluginPtrs that refer to a plugin instance are
      /// deleted, the plugin will also be deleted.
      public: ~TemplatePluginPtr() = default;

      /// \brief Default constructor. Creates a PluginPtr object that does not
      /// point to any plugin instance. IsEmpty() will return true until a
      /// plugin instance is provided.
      public: TemplatePluginPtr();

      /// \brief Copy constructor. This PluginPtr will now point at the same
      /// plugin instance as _other, and they will share ownership.
<<<<<<< HEAD
      /// \param[in] _other Pointer to plugin being copied.
=======
      /// \param[in] _other Another PluginPtr object.
>>>>>>> 81085135
      public: TemplatePluginPtr(const TemplatePluginPtr &_other);

      /// \brief Move constructor. This PluginPtr will take ownership of the
      /// plugin instance held by _other. If this PluginPtr was holding an
      /// instance to another plugin, that instance will be deleted if no other
      /// PluginPtr is referencing which is being moved.
      /// \param[in] _other Plugin being moved.
      public: TemplatePluginPtr(TemplatePluginPtr &&_other);

      /// \brief Casting constructor. This PluginPtr will now point at the same
      /// plugin instance as _other, and they will share ownership. This
      /// essentially allows casting between PluginPtrs that are holding
      /// different types of plugin wrappers (for example, you can cast a
      /// generic PluginPtr to any SpecializedPluginPtr type, or you can cast
      /// between different types of specializations).
<<<<<<< HEAD
      /// \param[in] _other Pointer to plugin being casted, which is of a
      /// different type.
=======
      /// \param[in] _other Another PluginPtr object. It may have a different
      /// kind of specialization.
>>>>>>> 81085135
      public: template <typename OtherPluginType>
              TemplatePluginPtr(
                  const TemplatePluginPtr<OtherPluginType> &_other);

      /// \brief Copy assignment operator. This PluginPtr will now point at the
      /// same plugin instance as _other, and they will share ownership. If this
      /// PluginPtr was holding an instance to another plugin, that instance
      /// will be deleted if no other PluginPtr is referencing it.
<<<<<<< HEAD
      /// \param[in] _other Pointer to plugin being copied.
      public: TemplatePluginPtr &operator =(const TemplatePluginPtr &_other);
=======
      /// \param[in] _other Another PluginPtr object.
      /// \return A reference to this object.
      public: TemplatePluginPtr& operator =(const TemplatePluginPtr &_other);
>>>>>>> 81085135

      /// \brief Casting operator. This PluginPtr will now point at the same
      /// plugin instance as _other, and they will share ownership. This
      /// essentially allows casting between PluginPtrs that are holding
      /// different types of plugin wrappers.
<<<<<<< HEAD
      /// \param[in] _other Pointer to plugin being casted, which is of a
      /// different type.
=======
      /// \param[in] _other Another PluginPtr object. It may have a different
      /// kind of specialization.
      /// \return A reference to this object.
>>>>>>> 81085135
      public: template <typename OtherPluginType>
              TemplatePluginPtr &operator =(
                  const TemplatePluginPtr<OtherPluginType> &_other);

<<<<<<< HEAD
=======
      /// \brief Move constructor. This PluginPtr will take ownership of the
      /// plugin instance held by _other. If this PluginPtr was holding an
      /// instance to another plugin, that instance will be deleted if no other
      /// PluginPtr is referencing it.
      /// \param[in] _other Another PluginPtr object
      public: TemplatePluginPtr(TemplatePluginPtr &&_other);

>>>>>>> 81085135
      /// \brief Move assignment operator. This PluginPtr will take ownership
      /// of the plugin instance held by _other. If this PluginPtr was holding
      /// an instance to another plugin, that instance will be deleted if no
      /// other PluginPtr is referencing it.
<<<<<<< HEAD
      /// \param[in] _other Plugin being moved.
      public: TemplatePluginPtr &operator=(TemplatePluginPtr &&_other);

      /// \brief nullptr assignment operator. Same as calling Clear()
      public: TemplatePluginPtr &operator=(std::nullptr_t);

      /// \brief Access the wrapper for the plugin instance and call one of its
      /// member functions.
      public: PluginType *operator->() const;

      /// \brief Get a reference to the wrapper for the plugin instance that is
      /// being managed by this PluginPtr.
      public: PluginType &operator*() const;

      /// \brief Comparison operator.
      /// \param[in] _other Plugin to compare to.
      /// \returns True if this Plugin is holding the same plugin
      /// instance as _other, otherwise returns false.
=======
      /// \param[in] _other Another PluginPtr object.
      /// \return A reference to this object.
      public: TemplatePluginPtr& operator=(TemplatePluginPtr &&_other);

      /// \brief nullptr assignment operator. Same as calling Clear()
      /// \param[in] A nullptr object.
      /// \return A reference to this object.
      public: TemplatePluginPtr& operator=(std::nullptr_t);

      /// \brief Access the wrapper for the plugin instance and call one of its
      /// member functions.
      /// \return The ability to call a member function on the underlying Plugin
      /// object.
      public: PluginType* operator->() const;

      /// \brief Get a reference to the wrapper for the plugin instance that is
      /// being managed by this PluginPtr.
      /// \return A reference to the underlying Plugin object.
      public: PluginType& operator*() const;

      /// \brief Comparison operator. Returns true if this Plugin is holding the
      /// same plugin instance as _other, otherwise returns false.
      /// \param[in] _other Another PluginPtr object.
      /// \return True if the value of this pointer is == _other.
>>>>>>> 81085135
      public: bool operator ==(const TemplatePluginPtr &_other) const;

      /// \brief Comparison operator.
      /// \param[in] _other Plugin to compare to.
      /// \returns True if the pointer value of the plugin instance held
      /// by this PluginPtr is less than the pointer value of the instance held
      /// by _other.
      /// \param[in] _other Another PluginPtr object.
      /// \return True if the value of this pointer is < _other.
      public: bool operator <(const TemplatePluginPtr &_other) const;

      /// \brief Comparison operator.
      /// \param[in] _other Plugin to compare to.
      /// \returns True if the pointer value of the plugin instance held
      /// by this PluginPtr is greater than the pointer value of the instance
      /// held by _other.
      /// \param[in] _other Another PluginPtr object.
      /// \return True if the value of this pointer is > _other.
      public: bool operator >(const TemplatePluginPtr &_other) const;

      /// \brief Comparison operator.
      /// \param[in] _other Plugin to compare to.
      /// \returns True if the pointer instance held by this PluginPtr is
      /// different from the pointer instance held by _other.
      /// \param[in] _other Another PluginPtr object.
      /// \return True if the value of this pointer is != _other.
      public: bool operator !=(const TemplatePluginPtr &_other) const;

      /// \brief Comparison operator.
      /// \param[in] _other Plugin to compare to.
      /// \returns True if the value of the pointer instance held by this
      /// PluginPtr is less than or equal to the value of the pointer instance
      /// held by _other.
      /// \param[in] _other Another PluginPtr object.
      /// \return True if the value of this pointer is <= _other.
      public: bool operator <=(const TemplatePluginPtr &_other) const;

      /// \brief Comparison operator.
      /// \param[in] _other Plugin to compare to.
      /// \returns True if the value of the pointer instance held by this
      /// PluginPtr is greater than or equal to the value of the pointer
      /// instance held by _other.
      /// \param[in] _other Another PluginPtr object.
      /// \return True if the value of this pointer is >= _other.
      public: bool operator >=(const TemplatePluginPtr &_other) const;

      /// \brief Produces a hash for the plugin instance that this PluginPtr is
<<<<<<< HEAD
      /// holding.
      /// \returns The instance's hash.
      public: std::size_t Hash() const;

      /// \brief Check whether this is pointing at a valid plugin.
      /// \returns False if this PluginPtr is pointing at a valid plugin
      /// instance. If it is instead pointing at a nullptr, this returns true.
      public: bool IsEmpty() const;

      /// \brief Implicitly convert this PluginPtr to a boolean.
      /// \returns The opposite value of IsEmpty().
=======
      /// holding. This function allows PluginPtr instances to be used as values
      /// in a std::unordered_set<PluginPtr> or keys in a
      /// std::unordered_map<PluginPtr, T>. Using this function directly should
      /// not normally be necessary.
      /// \return A hash of the underlying pointer object.
      public: std::size_t Hash() const;

      /// \brief Check if this PluginPtr is holding a plugin instance.
      /// \return False if this PluginPtr contains a plugin instance. If it
      /// instead contains a nullptr, this returns true.
      public: bool IsEmpty() const;

      /// \brief Implicitly convert this PluginPtr to a boolean.
      /// \return The opposite value of IsEmpty().
>>>>>>> 81085135
      public: operator bool() const;

      /// \brief Clears the Plugin instance from this PluginPtr. IsEmpty() will
      /// return true after this is used, and none of the interfaces will be
      /// available any longer.
      public: void Clear();

      /// \brief Private constructor. Creates a plugin instance based on the
      /// PluginInfo provided. This should only be called by PluginLoader to
      /// ensure that the PluginInfo is well-formed, so we keep it private.
      /// \param[in] _info Pointer to information used to construct the plugin.
      private: explicit TemplatePluginPtr(const PluginInfo *_info);

      /// \brief Pointer to the plugin wrapper that this PluginPtr is managing.
      private: std::unique_ptr<PluginType> dataPtr;

      // Declare friendship
      friend class PluginLoader;
      template <class> friend class TemplatePluginPtr;
<<<<<<< HEAD
=======

      /// \brief Private constructor. Creates a plugin instance based on the
      /// PluginInfo provided. This should only be called by PluginLoader to
      /// ensure that the PluginInfo is well-formed, so we keep it private.
      /// \param[in] _info A PluginInfo instance that was generated by
      /// PluginLoader. Alternatively, this can take a nullptr to create an
      /// empty PluginPtr.
      private: explicit TemplatePluginPtr(const PluginInfo *_info);
>>>>>>> 81085135
    };

    /// \brief Typical usage for TemplatePluginPtr is to just hold a generic
    /// Plugin type.
    using PluginPtr = TemplatePluginPtr<Plugin>;

    /// \brief This produces a PluginPtr whose Plugin wrapper only grants access
    /// to const-qualified interfaces of the plugin instance.
    using ConstPluginPtr = TemplatePluginPtr<const Plugin>;
  }
}

#include "ignition/common/detail/PluginPtr.hh"

#endif<|MERGE_RESOLUTION|>--- conflicted
+++ resolved
@@ -64,18 +64,14 @@
 
       /// \brief Copy constructor. This PluginPtr will now point at the same
       /// plugin instance as _other, and they will share ownership.
-<<<<<<< HEAD
       /// \param[in] _other Pointer to plugin being copied.
-=======
-      /// \param[in] _other Another PluginPtr object.
->>>>>>> 81085135
       public: TemplatePluginPtr(const TemplatePluginPtr &_other);
 
       /// \brief Move constructor. This PluginPtr will take ownership of the
       /// plugin instance held by _other. If this PluginPtr was holding an
       /// instance to another plugin, that instance will be deleted if no other
-      /// PluginPtr is referencing which is being moved.
-      /// \param[in] _other Plugin being moved.
+      /// PluginPtr is referencing it.
+      /// \param[in] _other Another PluginPtr object
       public: TemplatePluginPtr(TemplatePluginPtr &&_other);
 
       /// \brief Casting constructor. This PluginPtr will now point at the same
@@ -84,13 +80,8 @@
       /// different types of plugin wrappers (for example, you can cast a
       /// generic PluginPtr to any SpecializedPluginPtr type, or you can cast
       /// between different types of specializations).
-<<<<<<< HEAD
-      /// \param[in] _other Pointer to plugin being casted, which is of a
-      /// different type.
-=======
       /// \param[in] _other Another PluginPtr object. It may have a different
       /// kind of specialization.
->>>>>>> 81085135
       public: template <typename OtherPluginType>
               TemplatePluginPtr(
                   const TemplatePluginPtr<OtherPluginType> &_other);
@@ -99,90 +90,48 @@
       /// same plugin instance as _other, and they will share ownership. If this
       /// PluginPtr was holding an instance to another plugin, that instance
       /// will be deleted if no other PluginPtr is referencing it.
-<<<<<<< HEAD
       /// \param[in] _other Pointer to plugin being copied.
       public: TemplatePluginPtr &operator =(const TemplatePluginPtr &_other);
-=======
-      /// \param[in] _other Another PluginPtr object.
-      /// \return A reference to this object.
-      public: TemplatePluginPtr& operator =(const TemplatePluginPtr &_other);
->>>>>>> 81085135
 
       /// \brief Casting operator. This PluginPtr will now point at the same
       /// plugin instance as _other, and they will share ownership. This
       /// essentially allows casting between PluginPtrs that are holding
       /// different types of plugin wrappers.
-<<<<<<< HEAD
-      /// \param[in] _other Pointer to plugin being casted, which is of a
-      /// different type.
-=======
       /// \param[in] _other Another PluginPtr object. It may have a different
       /// kind of specialization.
       /// \return A reference to this object.
->>>>>>> 81085135
       public: template <typename OtherPluginType>
               TemplatePluginPtr &operator =(
                   const TemplatePluginPtr<OtherPluginType> &_other);
 
-<<<<<<< HEAD
-=======
-      /// \brief Move constructor. This PluginPtr will take ownership of the
-      /// plugin instance held by _other. If this PluginPtr was holding an
-      /// instance to another plugin, that instance will be deleted if no other
-      /// PluginPtr is referencing it.
-      /// \param[in] _other Another PluginPtr object
-      public: TemplatePluginPtr(TemplatePluginPtr &&_other);
-
->>>>>>> 81085135
       /// \brief Move assignment operator. This PluginPtr will take ownership
       /// of the plugin instance held by _other. If this PluginPtr was holding
       /// an instance to another plugin, that instance will be deleted if no
       /// other PluginPtr is referencing it.
-<<<<<<< HEAD
-      /// \param[in] _other Plugin being moved.
+      /// \param[in] _other Another PluginPtr object.
+      /// \return A reference to this object.
       public: TemplatePluginPtr &operator=(TemplatePluginPtr &&_other);
-
-      /// \brief nullptr assignment operator. Same as calling Clear()
-      public: TemplatePluginPtr &operator=(std::nullptr_t);
-
-      /// \brief Access the wrapper for the plugin instance and call one of its
-      /// member functions.
-      public: PluginType *operator->() const;
-
-      /// \brief Get a reference to the wrapper for the plugin instance that is
-      /// being managed by this PluginPtr.
-      public: PluginType &operator*() const;
-
-      /// \brief Comparison operator.
-      /// \param[in] _other Plugin to compare to.
-      /// \returns True if this Plugin is holding the same plugin
-      /// instance as _other, otherwise returns false.
-=======
-      /// \param[in] _other Another PluginPtr object.
-      /// \return A reference to this object.
-      public: TemplatePluginPtr& operator=(TemplatePluginPtr &&_other);
 
       /// \brief nullptr assignment operator. Same as calling Clear()
       /// \param[in] A nullptr object.
       /// \return A reference to this object.
-      public: TemplatePluginPtr& operator=(std::nullptr_t);
+      public: TemplatePluginPtr &operator=(std::nullptr_t);
 
       /// \brief Access the wrapper for the plugin instance and call one of its
       /// member functions.
       /// \return The ability to call a member function on the underlying Plugin
       /// object.
-      public: PluginType* operator->() const;
+      public: PluginType *operator->() const;
 
       /// \brief Get a reference to the wrapper for the plugin instance that is
       /// being managed by this PluginPtr.
       /// \return A reference to the underlying Plugin object.
-      public: PluginType& operator*() const;
+      public: PluginType &operator*() const;
 
       /// \brief Comparison operator. Returns true if this Plugin is holding the
       /// same plugin instance as _other, otherwise returns false.
       /// \param[in] _other Another PluginPtr object.
       /// \return True if the value of this pointer is == _other.
->>>>>>> 81085135
       public: bool operator ==(const TemplatePluginPtr &_other) const;
 
       /// \brief Comparison operator.
@@ -230,19 +179,6 @@
       public: bool operator >=(const TemplatePluginPtr &_other) const;
 
       /// \brief Produces a hash for the plugin instance that this PluginPtr is
-<<<<<<< HEAD
-      /// holding.
-      /// \returns The instance's hash.
-      public: std::size_t Hash() const;
-
-      /// \brief Check whether this is pointing at a valid plugin.
-      /// \returns False if this PluginPtr is pointing at a valid plugin
-      /// instance. If it is instead pointing at a nullptr, this returns true.
-      public: bool IsEmpty() const;
-
-      /// \brief Implicitly convert this PluginPtr to a boolean.
-      /// \returns The opposite value of IsEmpty().
-=======
       /// holding. This function allows PluginPtr instances to be used as values
       /// in a std::unordered_set<PluginPtr> or keys in a
       /// std::unordered_map<PluginPtr, T>. Using this function directly should
@@ -257,28 +193,12 @@
 
       /// \brief Implicitly convert this PluginPtr to a boolean.
       /// \return The opposite value of IsEmpty().
->>>>>>> 81085135
       public: operator bool() const;
 
       /// \brief Clears the Plugin instance from this PluginPtr. IsEmpty() will
       /// return true after this is used, and none of the interfaces will be
       /// available any longer.
       public: void Clear();
-
-      /// \brief Private constructor. Creates a plugin instance based on the
-      /// PluginInfo provided. This should only be called by PluginLoader to
-      /// ensure that the PluginInfo is well-formed, so we keep it private.
-      /// \param[in] _info Pointer to information used to construct the plugin.
-      private: explicit TemplatePluginPtr(const PluginInfo *_info);
-
-      /// \brief Pointer to the plugin wrapper that this PluginPtr is managing.
-      private: std::unique_ptr<PluginType> dataPtr;
-
-      // Declare friendship
-      friend class PluginLoader;
-      template <class> friend class TemplatePluginPtr;
-<<<<<<< HEAD
-=======
 
       /// \brief Private constructor. Creates a plugin instance based on the
       /// PluginInfo provided. This should only be called by PluginLoader to
@@ -287,7 +207,13 @@
       /// PluginLoader. Alternatively, this can take a nullptr to create an
       /// empty PluginPtr.
       private: explicit TemplatePluginPtr(const PluginInfo *_info);
->>>>>>> 81085135
+
+      /// \brief Pointer to the plugin wrapper that this PluginPtr is managing.
+      private: std::unique_ptr<PluginType> dataPtr;
+
+      // Declare friendship
+      friend class PluginLoader;
+      template <class> friend class TemplatePluginPtr;
     };
 
     /// \brief Typical usage for TemplatePluginPtr is to just hold a generic
