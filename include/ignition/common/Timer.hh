/*
 * Copyright (C) 2022 Open Source Robotics Foundation
 *
 * Licensed under the Apache License, Version 2.0 (the "License");
 * you may not use this file except in compliance with the License.
 * You may obtain a copy of the License at
 *
 *     http://www.apache.org/licenses/LICENSE-2.0
 *
 * Unless required by applicable law or agreed to in writing, software
 * distributed under the License is distributed on an "AS IS" BASIS,
 * WITHOUT WARRANTIES OR CONDITIONS OF ANY KIND, either express or implied.
 * See the License for the specific language governing permissions and
 * limitations under the License.
 *
 */

<<<<<<< HEAD
#include <ignition/common/Time.hh>
#include <ignition/common/Export.hh>

namespace ignition
{
  namespace common
  {
    /// \class Timer Timer.hh common/common.hh
    /// \brief A timer class, used to time things in real world walltime
    class IGNITION_COMMON_VISIBLE Timer
    {
      /// \brief Constructor
      public: Timer();

      /// \brief Destructor
      public: virtual ~Timer();

      /// \brief Start the timer
      public: virtual void Start();

      /// \brief Stop the timer
      public: virtual void Stop();

      /// \brief Returns true if the timer is running.
      /// \return Tue if the timer has been started and not stopped.
      public: bool Running() const;

      /// \brief Get the elapsed time
      /// \return The time
      public: Time IGN_DEPRECATED(4) Elapsed() const;

      /// \brief Get the elapsed time
      /// \return The elapsed time
      public: std::chrono::duration<double> ElapsedTime() const;

      /// \brief Stream operator friendly
      public: friend std::ostream &operator<<(std::ostream &out,
                                              const ignition::common::Timer &t)
              {
                out << t.ElapsedTime().count();
                return out;
              }

      IGN_COMMON_WARN_IGNORE__DLL_INTERFACE_MISSING
      /// \brief The time of the last call to Start
      private: std::chrono::steady_clock::time_point start;

      /// \brief The time when Stop was called.
      private: std::chrono::steady_clock::time_point stop;
      IGN_COMMON_WARN_RESUME__DLL_INTERFACE_MISSING

      /// \brief True if the timer is running.
      private: bool running;
    };
  }
}
#endif
=======
#include <gz/common/Timer.hh>
#include <ignition/common/config.hh>
>>>>>>> 4f2ae91c
<|MERGE_RESOLUTION|>--- conflicted
+++ resolved
@@ -15,65 +15,5 @@
  *
  */
 
-<<<<<<< HEAD
-#include <ignition/common/Time.hh>
-#include <ignition/common/Export.hh>
-
-namespace ignition
-{
-  namespace common
-  {
-    /// \class Timer Timer.hh common/common.hh
-    /// \brief A timer class, used to time things in real world walltime
-    class IGNITION_COMMON_VISIBLE Timer
-    {
-      /// \brief Constructor
-      public: Timer();
-
-      /// \brief Destructor
-      public: virtual ~Timer();
-
-      /// \brief Start the timer
-      public: virtual void Start();
-
-      /// \brief Stop the timer
-      public: virtual void Stop();
-
-      /// \brief Returns true if the timer is running.
-      /// \return Tue if the timer has been started and not stopped.
-      public: bool Running() const;
-
-      /// \brief Get the elapsed time
-      /// \return The time
-      public: Time IGN_DEPRECATED(4) Elapsed() const;
-
-      /// \brief Get the elapsed time
-      /// \return The elapsed time
-      public: std::chrono::duration<double> ElapsedTime() const;
-
-      /// \brief Stream operator friendly
-      public: friend std::ostream &operator<<(std::ostream &out,
-                                              const ignition::common::Timer &t)
-              {
-                out << t.ElapsedTime().count();
-                return out;
-              }
-
-      IGN_COMMON_WARN_IGNORE__DLL_INTERFACE_MISSING
-      /// \brief The time of the last call to Start
-      private: std::chrono::steady_clock::time_point start;
-
-      /// \brief The time when Stop was called.
-      private: std::chrono::steady_clock::time_point stop;
-      IGN_COMMON_WARN_RESUME__DLL_INTERFACE_MISSING
-
-      /// \brief True if the timer is running.
-      private: bool running;
-    };
-  }
-}
-#endif
-=======
 #include <gz/common/Timer.hh>
-#include <ignition/common/config.hh>
->>>>>>> 4f2ae91c
+#include <ignition/common/config.hh>