/*
 * Copyright (C) 2021 Open Source Robotics Foundation
 *
 * Licensed under the Apache License, Version 2.0 (the "License");
 * you may not use this file except in compliance with the License.
 * You may obtain a copy of the License at
 *
 *     http://www.apache.org/licenses/LICENSE-2.0
 *
 * Unless required by applicable law or agreed to in writing, software
 * distributed under the License is distributed on an "AS IS" BASIS,
 * WITHOUT WARRANTIES OR CONDITIONS OF ANY KIND, either express or implied.
 * See the License for the specific language governing permissions and
 * limitations under the License.
 *
*/
#include <gtest/gtest.h>

#include <atomic>
#include <map>
#include <thread>

#include <gz/common/Console.hh>
<<<<<<< HEAD
#include <gz/common/testing/RedirectConsoleStream.hh>

using RedirectConsoleStream = gz::common::testing::RedirectConsoleStream;
using StreamSource = gz::common::testing::StreamSource;
=======

using namespace ignition;
>>>>>>> ade3fa20

namespace {
// Lower value than spdlog to keep CI from flaking
const uint64_t g_iterations{10000};

std::atomic<size_t> g_counter = {0};

void WriteToFile(std::string result_filename, std::string content)
{
  std::ofstream out;
  std::ios_base::openmode mode = std::ios_base::out | std::ios_base::app;
  out.open(result_filename.c_str(), mode);
  if (!out.is_open())
  {
    std::cerr << "Error writing to " << result_filename << std::endl;
  }
  out << content << std::flush;
}

void MeasurePeakDuringLogWrites(const size_t id, std::vector<uint64_t> &result)
{
  while (true)
  {
    const size_t value_now = ++g_counter;
    if (value_now > g_iterations)
    {
      return;
    }
    std::stringstream ss;
    ss << "Some text to log for thread: " << id << "\n";
    auto start_time = std::chrono::high_resolution_clock::now();
    ignmsg << ss.str();
    auto stop_time = std::chrono::high_resolution_clock::now();
    uint64_t time_us = std::chrono::duration_cast<std::chrono::microseconds>(
                           stop_time - start_time)
                           .count();
    result.push_back(time_us);
  }
}

void PrintStats(const std::string &filename,
                const std::map<size_t, std::vector<uint64_t>> &threads_result,
                const uint64_t total_time_in_us)
{
  size_t idx = 0;
  std::ostringstream oss;
  for (auto t_result : threads_result)
  {
    uint64_t worstUs =
        (*std::max_element(t_result.second.begin(), t_result.second.end()));
    oss << idx++ << " the worst thread latency was:" << worstUs / uint64_t(1000)
        << " ms  (" << worstUs << " us)] " << std::endl;
  }

  oss << "Total time :" << total_time_in_us / uint64_t(1000) << " ms ("
      << total_time_in_us << " us)" << std::endl;
  oss << "Average time: " << double(total_time_in_us) / double(g_iterations)
      << " us" << std::endl;
  WriteToFile(filename, oss.str());
}

void SaveResultToBucketFile(
    std::string result_filename,
    const std::map<size_t, std::vector<uint64_t>> &threads_result)
{
  // now split the result in buckets of 1ms each so that it's obvious how the
  // peaks go
  std::vector<uint64_t> all_measurements;
  all_measurements.reserve(g_iterations);
  for (auto &t_result : threads_result)
  {
    all_measurements.insert(all_measurements.end(), t_result.second.begin(),
                            t_result.second.end());
  }

  std::map<uint64_t, uint64_t> bucketsWithEmpty;
  std::map<uint64_t, uint64_t> buckets;
  // force empty buckets to appear
  auto maxValueIterator =
      std::max_element(all_measurements.begin(), all_measurements.end());
  const auto kMaxValue = *maxValueIterator;

  for (uint64_t idx = 0; idx <= kMaxValue; ++idx)
  {
    bucketsWithEmpty[idx] = 0;
  }

  for (auto value : all_measurements)
  {
    ++bucketsWithEmpty[value];
    ++buckets[value];
  }

  /*
  std::cout << "\n\n Microsecond bucket measurement" << std::endl;
  for (const auto ms_bucket : buckets) {
     std::cout << ms_bucket.first << "\t, " << ms_bucket.second << std::endl;
  }
  std::cout << "\n\n";
  */

  std::ostringstream oss;
  // Save to xcel and google doc parsable format. with empty buckets
  oss << "\n\n Microsecond bucket measurement with zero buckets till max"
      << std::endl;
  for (const auto ms_bucket : bucketsWithEmpty)
  {
    oss << ms_bucket.first << "\t, " << ms_bucket.second << std::endl;
  }
  WriteToFile(result_filename, oss.str());
  std::cout << "Worst Case Latency, max value: " << kMaxValue << std::endl;
  std::cout << "microsecond bucket result is in file: " << result_filename
            << std::endl;
}
}  // namespace

void run(size_t number_of_threads)
{
  g_counter = 0;
<<<<<<< HEAD
  gz::common::Console::SetVerbosity(4);
=======
  common::Console::SetVerbosity(4);
>>>>>>> ade3fa20
  std::vector<std::thread> threads(number_of_threads);
  std::map<size_t, std::vector<uint64_t>> threads_result;

  for (size_t idx = 0; idx < number_of_threads; ++idx)
  {
    // reserve to 1 million for all the result
    // it's a test so  let's not care about the wasted space
    threads_result[idx].reserve(g_iterations);
  }

  // int queue_size = 1048576; // 2 ^ 20
  // int queue_size = 524288;  // 2 ^ 19
  // spdlog::set_async_mode(queue_size); // default size is 1048576
  auto filename_result = std::to_string(number_of_threads) + ".result.csv";
  std::ostringstream oss;
  oss << "Using " << number_of_threads;
  oss << " to log in total " << g_iterations << " log entries to "
      << filename_result << std::endl;
  WriteToFile(filename_result, oss.str());

  auto stream = gz::common::testing::RedirectStdout();

  auto start_time_application_total =
  std::chrono::high_resolution_clock::now();
  for (uint64_t idx = 0; idx < number_of_threads; ++idx)
  {
    threads[idx] = std::thread(MeasurePeakDuringLogWrites, idx,
                               std::ref(threads_result[idx]));
  }
  for (size_t idx = 0; idx < number_of_threads; ++idx)
  {
    threads[idx].join();
  }
  auto stop_time_application_total = std::chrono::high_resolution_clock::now();

  auto output = stream.GetString();

  uint64_t total_time_in_us =
      std::chrono::duration_cast<std::chrono::microseconds>(
          stop_time_application_total - start_time_application_total)
          .count();

  PrintStats(filename_result, threads_result, total_time_in_us);
  SaveResultToBucketFile(filename_result, threads_result);
}

class LoggingTest:
      public ::testing::TestWithParam<std::size_t>
{
};

TEST_P(LoggingTest, RunThreads)
{
  run(GetParam());
  SUCCEED();
}

INSTANTIATE_TEST_SUITE_P(LoggingTest, LoggingTest,
                         ::testing::Values(1, 2, 4, 8, 16, 32));

/////////////////////////////////////////////////
// This test is valid (passes) if it runs without segfaults.
int main(int argc, char **argv)
{
  ::testing::InitGoogleTest(&argc, argv);
  return RUN_ALL_TESTS();
}<|MERGE_RESOLUTION|>--- conflicted
+++ resolved
@@ -21,15 +21,12 @@
 #include <thread>
 
 #include <gz/common/Console.hh>
-<<<<<<< HEAD
 #include <gz/common/testing/RedirectConsoleStream.hh>
 
-using RedirectConsoleStream = gz::common::testing::RedirectConsoleStream;
-using StreamSource = gz::common::testing::StreamSource;
-=======
-
-using namespace ignition;
->>>>>>> ade3fa20
+using namespace gz;
+
+using RedirectConsoleStream = common::testing::RedirectConsoleStream;
+using StreamSource = common::testing::StreamSource;
 
 namespace {
 // Lower value than spdlog to keep CI from flaking
@@ -149,11 +146,7 @@
 void run(size_t number_of_threads)
 {
   g_counter = 0;
-<<<<<<< HEAD
-  gz::common::Console::SetVerbosity(4);
-=======
   common::Console::SetVerbosity(4);
->>>>>>> ade3fa20
   std::vector<std::thread> threads(number_of_threads);
   std::map<size_t, std::vector<uint64_t>> threads_result;
 
@@ -174,7 +167,7 @@
       << filename_result << std::endl;
   WriteToFile(filename_result, oss.str());
 
-  auto stream = gz::common::testing::RedirectStdout();
+  auto stream = common::testing::RedirectStdout();
 
   auto start_time_application_total =
   std::chrono::high_resolution_clock::now();
