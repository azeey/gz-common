--- conflicted
+++ resolved
@@ -31,11 +31,7 @@
           - make -j4 install
           - cd ../..
           # Ignition math
-<<<<<<< HEAD
-          - hg clone http://bitbucket.org/ignitionrobotics/ign-math -b gz11 
-=======
           - hg clone http://bitbucket.org/ignitionrobotics/ign-math -b gz11
->>>>>>> 932f50f8
           - cd ign-math
           - mkdir build
           - cd build
