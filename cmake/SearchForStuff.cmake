--- conflicted
+++ resolved
@@ -33,7 +33,6 @@
 endif()
 
 #################################################
-<<<<<<< HEAD
 # Find tinyxml2. Only debian distributions package tinyxml with a pkg-config
 # Use pkg_check_modules and fallback to manual detection
 # (needed, at least, for MacOS)
@@ -84,11 +83,10 @@
   set (tinyxml2_LIBRARIES "")
   set (tinyxml2_LIBRARY_DIRS "")
 endif()
-=======
+
 # Macro to check for visibility capability in compiler
 # Original idea from: https://gitorious.org/ferric-cmake-stuff/ 
 macro (check_gcc_visibility)
   include (CheckCXXCompilerFlag)
   check_cxx_compiler_flag(-fvisibility=hidden GCC_SUPPORTS_VISIBILITY)
-endmacro()
->>>>>>> f853d91c
+endmacro()