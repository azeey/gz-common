--- conflicted
+++ resolved
@@ -39,50 +39,6 @@
   set(USE_EXTERNAL_TINYXML2 false)
 endif()
 
-<<<<<<< HEAD
-enable_testing()
-
-# Use GNUInstallDirst to get canonical paths
-include(GNUInstallDirs)
-
-# with -fPIC
-if(UNIX AND NOT WIN32)
-  set (CMAKE_INSTALL_PREFIX "/usr" CACHE STRING "Install Prefix")
- find_program(CMAKE_UNAME uname /bin /usr/bin /usr/local/bin )
- if(CMAKE_UNAME)
-   exec_program(uname ARGS -m OUTPUT_VARIABLE CMAKE_SYSTEM_PROCESSOR)
-   set(CMAKE_SYSTEM_PROCESSOR ${CMAKE_SYSTEM_PROCESSOR} CACHE INTERNAL
-     "processor type (i386 and x86_64)")
-   if(CMAKE_SYSTEM_PROCESSOR MATCHES "x86_64")
-     ADD_DEFINITIONS(-fPIC)
-   endif(CMAKE_SYSTEM_PROCESSOR MATCHES "x86_64")
- endif(CMAKE_UNAME)
-endif()
-
-set (CMAKE_INCLUDE_DIRECTORIES_PROJECT_BEFORE ON)
-
-# developer's option to cache PKG_CONFIG_PATH and
-# LD_LIBRARY_PATH for local installs
-if(PKG_CONFIG_PATH)
-  set (ENV{PKG_CONFIG_PATH} ${PKG_CONFIG_PATH}:$ENV{PKG_CONFIG_PATH})
-endif()
-if(LD_LIBRARY_PATH)
-  set (ENV{LD_LIBRARY_PATH} ${LD_LIBRARY_PATH}:$ENV{LD_LIBRARY_PATH})
-endif()
-
-set (INCLUDE_INSTALL_DIR "${CMAKE_INSTALL_INCLUDEDIR}")
-set (INCLUDE_INSTALL_DIR_POSTFIX "ignition/${IGN_PROJECT_NAME}${PROJECT_MAJOR_VERSION}")
-set (INCLUDE_INSTALL_DIR_FULL    "${INCLUDE_INSTALL_DIR}/${INCLUDE_INSTALL_DIR_POSTFIX}")
-set (LIB_INSTALL_DIR ${CMAKE_INSTALL_LIBDIR})
-set (BIN_INSTALL_DIR ${CMAKE_INSTALL_BINDIR})
-
-set (USE_FULL_RPATH OFF CACHE BOOL "Set to true to enable full rpath")
-
-if (USE_FULL_RPATH)
-  # use, i.e. don't skip the full RPATH for the build tree
-  set(CMAKE_SKIP_BUILD_RPATH  FALSE)
-=======
->>>>>>> 4341c0a5
 
 #============================================================================
 # Search for project-specific dependencies
@@ -128,77 +84,9 @@
   # Find libswscale
   ign_find_package(SWSCALE REQUIRED PRETTY libswscale)
 
-<<<<<<< HEAD
-if(APPLE)
-  ign_setup_apple()
-endif()
-
-#################################################
-# Print warnings and errors
-if ( build_warnings )
-  message(STATUS "BUILD WARNINGS")
-  foreach (msg ${build_warnings})
-    message(STATUS ${msg})
-  endforeach ()
-  message(STATUS "END BUILD WARNINGS\n")
-endif (build_warnings)
-
-########### Add uninstall target ###############
-configure_file(
-  "${CMAKE_CURRENT_SOURCE_DIR}/cmake/cmake_uninstall.cmake.in"
-  "${CMAKE_CURRENT_BINARY_DIR}/cmake/cmake_uninstall.cmake"
-  IMMEDIATE @ONLY)
-add_custom_target(uninstall
-  "${CMAKE_COMMAND}" -P
-  "${CMAKE_CURRENT_BINARY_DIR}/cmake/cmake_uninstall.cmake")
-
-#################################################
-# Documentation:
-add_subdirectory(doc)
-
-# Configure documentation uploader
-configure_file("${project_cmake_dir}/upload_doc.sh.in"
-  ${CMAKE_BINARY_DIR}/upload_doc.sh @ONLY)
-
-# If we're configuring only to build docs, stop here
-if (DOC_ONLY)
-  message(WARNING "Configuration was done in DOC_ONLY mode."
-  " You can build documentation (make doc), but nothing else.")
-  return()
-endif()
-
-if (build_errors)
-  message(STATUS "BUILD ERRORS: These must be resolved before compiling.")
-  foreach (msg ${build_errors})
-    message(STATUS ${msg})
-  endforeach ()
-  message(STATUS "END BUILD ERRORS\n")
-  message (FATAL_ERROR "Errors encountered in build. "
-      "Please see the BUILD ERRORS above.")
-else (build_errors)
-
-  ########################################
-  # Write the config.h file
-  configure_file ("${project_cmake_dir}/config.hh.in"
-    "${PROJECT_BINARY_DIR}/include/ignition/${IGN_PROJECT_NAME}/config.hh")
-  ign_install_includes(
-    "${INCLUDE_INSTALL_DIR_POSTFIX}/ignition/${IGN_PROJECT_NAME}"
-    "${PROJECT_BINARY_DIR}/include/ignition/${IGN_PROJECT_NAME}/config.hh")
-
-  include_directories(
-    ${PROJECT_SOURCE_DIR}
-    ${PROJECT_SOURCE_DIR}/include
-    ${PROJECT_BINARY_DIR}
-    ${PROJECT_BINARY_DIR}/include
-  )
-  include_directories(SYSTEM ${IGNITION-MATH_INCLUDE_DIRS})
-
-  link_directories(${PROJECT_BINARY_DIR}/src ${IGNITION-MATH_LINK_DIRS})
-=======
   #------------------------------------
   # Find avdevice
   ign_find_package(AVDEVICE VERSION 56.4.100 REQUIRED PRETTY libavdevice)
->>>>>>> 4341c0a5
 
   #------------------------------------
   # Find avformat
