--- conflicted
+++ resolved
@@ -1,4 +1,3 @@
-<<<<<<< HEAD
 ## Ignition Common 2.x
 
 ## Ignition Common 2.0.0 (2018-XX-XX)
@@ -15,14 +14,10 @@
 1. Expand plugin functionality with PluginPtr and specializations
     * [Pull request 59](https://bitbucket.org/ignitionrobotics/ign-common/pull-requests/59)
 
+1. Added signal handler class
+    * [Pull request 115](https://bitbucket.org/ignitionrobotics/ign-common/pull-requests/115)
 
 ## Ignition Common 1.x.x (2018-XX-XX)
-=======
-## Ignition Common 2.x.x (2018-XX-XX)
->>>>>>> b58c1964
-
-1. Added signal handler class
-    * [Pull request 115](https://bitbucket.org/ignitionrobotics/ign-common/pull-requests/115)
 
 
 ## Ignition Common 1.1.0 (2018-04-16)
