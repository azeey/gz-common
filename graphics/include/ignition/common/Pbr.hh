/*
 * Copyright (C) 2022 Open Source Robotics Foundation
 *
 * Licensed under the Apache License, Version 2.0 (the "License");
 * you may not use this file except in compliance with the License.
 * You may obtain a copy of the License at
 *
 *     http://www.apache.org/licenses/LICENSE-2.0
 *
 * Unless required by applicable law or agreed to in writing, software
 * distributed under the License is distributed on an "AS IS" BASIS,
 * WITHOUT WARRANTIES OR CONDITIONS OF ANY KIND, either express or implied.
 * See the License for the specific language governing permissions and
 * limitations under the License.
 *
 */

<<<<<<< HEAD
#include <string>

#include <ignition/utils/ImplPtr.hh>

#include <ignition/common/graphics/Export.hh>

namespace ignition
{
namespace common
{
  /// \brief Type of PBR workflow.
  enum class PbrType : int
  {
    /// \brief No workflow
    NONE = 0,

    /// \brief Metal/Roughness workflow
    METAL = 1,

    /// \brief Specular/Glossiness workflow
    SPECULAR = 2,
  };

  /// \brief Space the normal map is defined in
  enum class NormalMapSpace: int
  {
    /// \brief Tangent space
    TANGENT = 0,

    /// \brief Object space
    OBJECT = 1,
  };

  /// \brief This class contains Physically-Based-Rendering (PBR) workflow
  /// properties.
  class IGNITION_COMMON_GRAPHICS_VISIBLE Pbr
  {
    /// \brief Default constructor
    public: Pbr();

    /// \brief Return true if both Pbr objects contain the same values.
    /// \param[_in] _pbr Pbr value to compare.
    /// \returen True if 'this' == _pbr.
    public: bool operator==(const Pbr &_pbr) const;

    /// \brief Return true this Pbr object does not contain the same
    /// values as the passed in parameter.
    /// \param[_in] _pbr Pbr value to compare.
    /// \returen True if 'this' != _pbr.
    public: bool operator!=(const Pbr &_pbr) const;

    /// \brief Get the albedo map filename. This will be an empty string if
    /// an albedo map has not been set.
    /// \return Filename of the albedo map, or empty string if an albedo map
    /// has not been specified.
    public: std::string AlbedoMap() const;

    /// \brief Set the albedo map filename.
    /// \param[in] _map Filename of the albedo map.
    public: void SetAlbedoMap(const std::string &_map);

    /// \brief Get the normal map filename. This will be an empty string if
    /// a normal map has not been set.
    /// \return Filename of the normal map, or empty string if a normal map
    /// has not been specified.
    public: std::string NormalMap() const;

    /// \brief Set the normal map filename.
    /// \param[in] _map Filename of the normal map.
    /// \param[in] _space Space that the normal map is defined in.
    /// Defaults to tangent space.
    public: void SetNormalMap(const std::string &_map,
        NormalMapSpace _space = NormalMapSpace::TANGENT);

    /// \brief Get the normal map type, either tangent or object space
    /// \return Space that the normal map is defined in
    public: NormalMapSpace NormalMapType() const;

    /// \brief Get the environment map filename. This will be an empty string
    /// if an environment map has not been set.
    /// \return Filename of the environment map, or empty string if an
    /// environment map has not been specified.
    public: std::string EnvironmentMap() const;

    /// \brief Set the environment map filename.
    /// \param[in] _map Filename of the environment map.
    public: void SetEnvironmentMap(const std::string &_map);

    /// \brief Get the ambient occlusion map filename. This will be an empty
    /// string if an ambient occlusion map has not been set.
    /// \return Filename of the ambient occlusion map, or empty string if an
    /// ambient occlusion map has not been specified.
    public: std::string AmbientOcclusionMap() const;

    /// \brief Set the ambient occlusion map filename.
    /// \param[in] _map Filename of the ambient occlusion map.
    public: void SetAmbientOcclusionMap(const std::string &_map);

    /// \brief Get the roughness map filename for metal workflow. This will be
    /// an empty string if a roughness map has not been set.
    /// \return Filename of the roughness map, or empty string if a roughness
    /// map has not been specified.
    public: std::string RoughnessMap() const;

    /// \brief Set the roughness map filename for metal workflow.
    /// \param[in] _map Filename of the roughness map.
    public: void SetRoughnessMap(const std::string &_map);

    /// \brief Get the metalness map filename for metal workflow. This will be
    /// an empty string if a metalness map has not been set.
    /// \return Filename of the metalness map, or empty string if a metalness
    /// map has not been specified.
    public: std::string MetalnessMap() const;

    /// \brief Set the metalness map filename for metal workflow.
    /// \param[in] _map Filename of the metalness map.
    public: void SetMetalnessMap(const std::string &_map);

    /// \brief Get the emissive map filename. This will be an empty string
    /// if an emissive map has not been set.
    /// \return Filename of the emissive map, or empty string if an emissive
    /// map has not been specified.
    public: std::string EmissiveMap() const;

    /// \brief Set the emissive map filename.
    /// \param[in] _map Filename of the emissive map.
    public: void SetEmissiveMap(const std::string &_map);

    /// \brief Get the light map filename. This will be an empty string
    /// if an light map has not been set.
    /// \return Filename of the light map, or empty string if a light
    /// map has not been specified.
    public: std::string LightMap() const;

    /// \brief Set the light map filename.
    /// \param[in] _map Filename of the light map.
    /// \param[in] _uvSet Index of the texture coordinate set
    public: void SetLightMap(const std::string &_map, unsigned int _uvSet = 0u);

    /// \brief Get the light map texture coordinate set.
    /// \return Index of the light map texture coordinate set
    public: unsigned int LightMapTexCoordSet() const;

    /// \brief Get the metalness value of the material for metal workflow
    /// \return metalness value of the material
    public: double Metalness() const;

    /// \brief Set the metalness value of the material for metal workflow.
    /// \param[in] _value Metalness value.
    public: void SetMetalness(double _value);

    /// \brief Get the roughness value of the material for metal workflow
    /// \return roughness value of the material
    public: double Roughness() const;

    /// \brief Set the roughness value of the material for metal workflow.
    /// \param[in] _value Roughness value.
    public: void SetRoughness(double _value);

    /// \brief Get the glossiness map filename for specular workflow. This will
    /// be an empty string if a glossiness map has not been set.
    /// \return Filename of the glossiness map, or empty string if a glossiness
    /// map has not been specified.
    public: std::string GlossinessMap() const;

    /// \brief Set the glossiness map filename for specular workflow.
    /// \param[in] _map Filename of the glossiness map.
    public: void SetGlossinessMap(const std::string &_map);

    /// \brief Get the glossiness value of the material for specular workflow
    /// \return Glossiness value of the material
    public: double Glossiness() const;

    /// \brief Set the glossiness value of the material for specular workflow.
    /// \param[in] _value Glossiness value.
    public: void SetGlossiness(double _value);

    /// \brief Get the specular map filename for specular workflow. This will
    /// be an empty string if a specular map has not been set.
    /// \return Filename of the specular map, or empty string if a specular
    /// map has not been specified.
    public: std::string SpecularMap() const;

    /// \brief Set the specular map filename for specular workflow.
    /// \param[in] _map Filename of the specular map.
    public: void SetSpecularMap(const std::string &_map);

    /// \brief Get the workflow type.
    /// \return PBR workflow type.
    public: PbrType Type() const;

    /// \brief Set the PBR workflow to use
    /// \param[in] _type Workflow type to use
    public: void SetType(PbrType _type);

    /// \brief Private data pointer.
    IGN_UTILS_IMPL_PTR(dataPtr)
  };
}
}
#endif
=======
#include <gz/common/Pbr.hh>
#include <ignition/common/config.hh>
>>>>>>> 4f2ae91c
<|MERGE_RESOLUTION|>--- conflicted
+++ resolved
@@ -15,209 +15,5 @@
  *
  */
 
-<<<<<<< HEAD
-#include <string>
-
-#include <ignition/utils/ImplPtr.hh>
-
-#include <ignition/common/graphics/Export.hh>
-
-namespace ignition
-{
-namespace common
-{
-  /// \brief Type of PBR workflow.
-  enum class PbrType : int
-  {
-    /// \brief No workflow
-    NONE = 0,
-
-    /// \brief Metal/Roughness workflow
-    METAL = 1,
-
-    /// \brief Specular/Glossiness workflow
-    SPECULAR = 2,
-  };
-
-  /// \brief Space the normal map is defined in
-  enum class NormalMapSpace: int
-  {
-    /// \brief Tangent space
-    TANGENT = 0,
-
-    /// \brief Object space
-    OBJECT = 1,
-  };
-
-  /// \brief This class contains Physically-Based-Rendering (PBR) workflow
-  /// properties.
-  class IGNITION_COMMON_GRAPHICS_VISIBLE Pbr
-  {
-    /// \brief Default constructor
-    public: Pbr();
-
-    /// \brief Return true if both Pbr objects contain the same values.
-    /// \param[_in] _pbr Pbr value to compare.
-    /// \returen True if 'this' == _pbr.
-    public: bool operator==(const Pbr &_pbr) const;
-
-    /// \brief Return true this Pbr object does not contain the same
-    /// values as the passed in parameter.
-    /// \param[_in] _pbr Pbr value to compare.
-    /// \returen True if 'this' != _pbr.
-    public: bool operator!=(const Pbr &_pbr) const;
-
-    /// \brief Get the albedo map filename. This will be an empty string if
-    /// an albedo map has not been set.
-    /// \return Filename of the albedo map, or empty string if an albedo map
-    /// has not been specified.
-    public: std::string AlbedoMap() const;
-
-    /// \brief Set the albedo map filename.
-    /// \param[in] _map Filename of the albedo map.
-    public: void SetAlbedoMap(const std::string &_map);
-
-    /// \brief Get the normal map filename. This will be an empty string if
-    /// a normal map has not been set.
-    /// \return Filename of the normal map, or empty string if a normal map
-    /// has not been specified.
-    public: std::string NormalMap() const;
-
-    /// \brief Set the normal map filename.
-    /// \param[in] _map Filename of the normal map.
-    /// \param[in] _space Space that the normal map is defined in.
-    /// Defaults to tangent space.
-    public: void SetNormalMap(const std::string &_map,
-        NormalMapSpace _space = NormalMapSpace::TANGENT);
-
-    /// \brief Get the normal map type, either tangent or object space
-    /// \return Space that the normal map is defined in
-    public: NormalMapSpace NormalMapType() const;
-
-    /// \brief Get the environment map filename. This will be an empty string
-    /// if an environment map has not been set.
-    /// \return Filename of the environment map, or empty string if an
-    /// environment map has not been specified.
-    public: std::string EnvironmentMap() const;
-
-    /// \brief Set the environment map filename.
-    /// \param[in] _map Filename of the environment map.
-    public: void SetEnvironmentMap(const std::string &_map);
-
-    /// \brief Get the ambient occlusion map filename. This will be an empty
-    /// string if an ambient occlusion map has not been set.
-    /// \return Filename of the ambient occlusion map, or empty string if an
-    /// ambient occlusion map has not been specified.
-    public: std::string AmbientOcclusionMap() const;
-
-    /// \brief Set the ambient occlusion map filename.
-    /// \param[in] _map Filename of the ambient occlusion map.
-    public: void SetAmbientOcclusionMap(const std::string &_map);
-
-    /// \brief Get the roughness map filename for metal workflow. This will be
-    /// an empty string if a roughness map has not been set.
-    /// \return Filename of the roughness map, or empty string if a roughness
-    /// map has not been specified.
-    public: std::string RoughnessMap() const;
-
-    /// \brief Set the roughness map filename for metal workflow.
-    /// \param[in] _map Filename of the roughness map.
-    public: void SetRoughnessMap(const std::string &_map);
-
-    /// \brief Get the metalness map filename for metal workflow. This will be
-    /// an empty string if a metalness map has not been set.
-    /// \return Filename of the metalness map, or empty string if a metalness
-    /// map has not been specified.
-    public: std::string MetalnessMap() const;
-
-    /// \brief Set the metalness map filename for metal workflow.
-    /// \param[in] _map Filename of the metalness map.
-    public: void SetMetalnessMap(const std::string &_map);
-
-    /// \brief Get the emissive map filename. This will be an empty string
-    /// if an emissive map has not been set.
-    /// \return Filename of the emissive map, or empty string if an emissive
-    /// map has not been specified.
-    public: std::string EmissiveMap() const;
-
-    /// \brief Set the emissive map filename.
-    /// \param[in] _map Filename of the emissive map.
-    public: void SetEmissiveMap(const std::string &_map);
-
-    /// \brief Get the light map filename. This will be an empty string
-    /// if an light map has not been set.
-    /// \return Filename of the light map, or empty string if a light
-    /// map has not been specified.
-    public: std::string LightMap() const;
-
-    /// \brief Set the light map filename.
-    /// \param[in] _map Filename of the light map.
-    /// \param[in] _uvSet Index of the texture coordinate set
-    public: void SetLightMap(const std::string &_map, unsigned int _uvSet = 0u);
-
-    /// \brief Get the light map texture coordinate set.
-    /// \return Index of the light map texture coordinate set
-    public: unsigned int LightMapTexCoordSet() const;
-
-    /// \brief Get the metalness value of the material for metal workflow
-    /// \return metalness value of the material
-    public: double Metalness() const;
-
-    /// \brief Set the metalness value of the material for metal workflow.
-    /// \param[in] _value Metalness value.
-    public: void SetMetalness(double _value);
-
-    /// \brief Get the roughness value of the material for metal workflow
-    /// \return roughness value of the material
-    public: double Roughness() const;
-
-    /// \brief Set the roughness value of the material for metal workflow.
-    /// \param[in] _value Roughness value.
-    public: void SetRoughness(double _value);
-
-    /// \brief Get the glossiness map filename for specular workflow. This will
-    /// be an empty string if a glossiness map has not been set.
-    /// \return Filename of the glossiness map, or empty string if a glossiness
-    /// map has not been specified.
-    public: std::string GlossinessMap() const;
-
-    /// \brief Set the glossiness map filename for specular workflow.
-    /// \param[in] _map Filename of the glossiness map.
-    public: void SetGlossinessMap(const std::string &_map);
-
-    /// \brief Get the glossiness value of the material for specular workflow
-    /// \return Glossiness value of the material
-    public: double Glossiness() const;
-
-    /// \brief Set the glossiness value of the material for specular workflow.
-    /// \param[in] _value Glossiness value.
-    public: void SetGlossiness(double _value);
-
-    /// \brief Get the specular map filename for specular workflow. This will
-    /// be an empty string if a specular map has not been set.
-    /// \return Filename of the specular map, or empty string if a specular
-    /// map has not been specified.
-    public: std::string SpecularMap() const;
-
-    /// \brief Set the specular map filename for specular workflow.
-    /// \param[in] _map Filename of the specular map.
-    public: void SetSpecularMap(const std::string &_map);
-
-    /// \brief Get the workflow type.
-    /// \return PBR workflow type.
-    public: PbrType Type() const;
-
-    /// \brief Set the PBR workflow to use
-    /// \param[in] _type Workflow type to use
-    public: void SetType(PbrType _type);
-
-    /// \brief Private data pointer.
-    IGN_UTILS_IMPL_PTR(dataPtr)
-  };
-}
-}
-#endif
-=======
 #include <gz/common/Pbr.hh>
-#include <ignition/common/config.hh>
->>>>>>> 4f2ae91c
+#include <ignition/common/config.hh>