/*
 * Copyright (C) 2022 Open Source Robotics Foundation
 *
 * Licensed under the Apache License, Version 2.0 (the "License");
 * you may not use this file except in compliance with the License.
 * You may obtain a copy of the License at
 *
 *     http://www.apache.org/licenses/LICENSE-2.0
 *
 * Unless required by applicable law or agreed to in writing, software
 * distributed under the License is distributed on an "AS IS" BASIS,
 * WITHOUT WARRANTIES OR CONDITIONS OF ANY KIND, either express or implied.
 * See the License for the specific language governing permissions and
 * limitations under the License.
 *
 */

<<<<<<< HEAD
#include <memory>
#include <string>
#include <vector>

#include <ignition/math/Vector3.hh>
#include <ignition/math/Vector2.hh>

#include <ignition/utils/ImplPtr.hh>

#include <ignition/common/graphics/Types.hh>
#include <ignition/common/graphics/Export.hh>

namespace ignition
{
  namespace common
  {
    class Material;
    class Skeleton;

    /// \class Mesh Mesh.hh ignition/common/Mesh.hh
    /// \brief A 3D mesh
    class IGNITION_COMMON_GRAPHICS_VISIBLE Mesh
    {
      /// \brief Constructor
      public: Mesh();

      /// \brief Destructor
      public: virtual ~Mesh();

      /// \brief Set the path which contains the mesh resource
      /// \param[in] _path The file path
      public: void SetPath(const std::string &_path);

      /// \brief Get the path which contains the mesh resource
      /// \return The path to the mesh resource
      public: std::string Path() const;

      /// \brief Set the name of this mesh
      /// \param[in] _name The name to set
      public: void SetName(const std::string &_name);

      /// \brief Get the name of this mesh
      /// \return Name of the mesh.
      public: std::string Name() const;

      /// \brief Get the maximun X, Y, Z values
      /// \return The upper bounds of the bounding box
      public: ignition::math::Vector3d Max() const;

      /// \brief Get the minimum X, Y, Z values
      /// \return The lower bounds of the bounding box
      public: ignition::math::Vector3d Min() const;

      /// \brief Get the number of vertices
      /// \return The number of vertices
      public: unsigned int VertexCount() const;

      /// \brief Get the number of normals
      /// \return The number of normals
      public: unsigned int NormalCount() const;

      /// \brief Get the number of indices
      /// \return The number of indices
      public: unsigned int IndexCount() const;

      /// \brief Get the number of texture coordinates
      /// \return The number of texture coordinates
      public: unsigned int TexCoordCount() const;

      /// \brief Add a submesh mesh.
      /// This can be an expensive since _child is copied into this mesh.
      /// \sa AddSubMesh(std::unique_ptr<SubMesh> _child);
      /// \param[in] _child the submesh
      /// \return Weak pointer to the added submesh
      public: std::weak_ptr<SubMesh> AddSubMesh(const SubMesh &_child);

      /// \brief Add a submesh mesh. This transfers ownership of _child
      /// to this mesh. The value of _child after this call is nullptr.
      /// \param[in] _child the submesh
      /// \return Weak pointer to the added submesh
      public: std::weak_ptr<SubMesh> AddSubMesh(
                  std::unique_ptr<SubMesh> _child);

      /// \brief Get the number of child submeshes.
      /// \return The number of submeshes.
      public: unsigned int SubMeshCount() const;

      /// \brief Add a material to the mesh
      /// \param[in] _mat The material to add.
      /// \return Index of this material
      public: int AddMaterial(const MaterialPtr &_mat);

      /// \brief Get the number of materials
      /// \return The number of materials
      public: unsigned int MaterialCount() const;

      /// \brief Get a material by index
      /// \param[in] _index The index of the material.
      /// \return The material or NULL if the index is out of bounds
      public: MaterialPtr MaterialByIndex(const unsigned int _index) const;

      /// \brief Get the index of material
      /// \param[in] _mat The material
      /// \return The index of the material or -1 if not found, or _mat is
      /// null.
      public: int IndexOfMaterial(const Material *_mat) const;

      /// \brief Get a child submesh by index
      /// \param[in] _index Index of the submesh
      /// \return The submesh or nullptr if the index is out of bounds.
      public: std::weak_ptr<SubMesh> SubMeshByIndex(
                  const unsigned int _index) const;

      /// \brief Get a child submesh by name.
      /// \param[in] _name Name of the submesh.
      /// \return The submesh or nullptr if the _name is not found.
      public: std::weak_ptr<SubMesh> SubMeshByName(
                  const std::string &_name) const;

      /// \brief Put all the data into flat arrays
      /// \param[out] _vertArr the vertex array
      /// \param[out] _indArr the index array
      public: void FillArrays(double **_vertArr, int **_indArr) const;

      /// \brief Recalculate all the normals of each face defined by three
      /// indices.
      public: void RecalculateNormals();

      /// \brief Get axis-aligned bounding box in the mesh frame
      /// \param[out] _center Center of the bounding box
      /// \param[out] _minXYZ Bounding box minimum values
      /// \param[out] _maxXYZ Bounding box maximum values
      public: void AABB(ignition::math::Vector3d &_center,
                        ignition::math::Vector3d &_minXYZ,
                        ignition::math::Vector3d &_maxXYZ) const;

      /// \brief Generate texture coordinates using spherical projection
      /// from center
      /// \param[in] _center Center of the projection
      public: void GenSphericalTexCoord(
                  const ignition::math::Vector3d &_center);

      /// \brief Get the skeleton to which this mesh is attached.
      /// \return Pointer to skeleton or nullptr if none is present.
      public: SkeletonPtr MeshSkeleton() const;

      /// \brief Set the mesh skeleton
      /// \param[in] _skel Skeleton to attach to the mesh.
      public: void SetSkeleton(const SkeletonPtr &_skel);

      /// \brief Check if mesh is attached to a skeleton.
      /// \return True if mesh is attached to a skeleton.
      public: bool HasSkeleton() const;

      /// \brief Scale all vertices by _factor
      /// \param _factor Scaling factor
      public: void Scale(const ignition::math::Vector3d &_factor);

      /// \brief Set the scale all vertices
      /// \param[in] _factor Scaling vector
      public: void SetScale(const ignition::math::Vector3d &_factor);

      /// \brief Move the center of the mesh to the given coordinate in the
      /// mesh frame. This will move all the vertices in all submeshes.
      /// \param[in] _center Location of the mesh center.
      public: void Center(const ignition::math::Vector3d &_center =
                          ignition::math::Vector3d::Zero);

      /// \brief Move all vertices in all submeshes by _vec.
      /// \param[in] _vec Amount to translate vertices.
      public: void Translate(const ignition::math::Vector3d &_vec);

      /// \brief Compute the volume of this mesh. The primitive type
      /// must be TRIANGLES.
      ///
      /// This function utilizes the mesh volume formula from
      /// "Efficient feature extraction for 2d/3d objects in mesh
      /// representation" by Cha Zhang and Tsuhan Chen. Link:
      /// http://chenlab.ece.cornell.edu/Publication/Cha/icip01_Cha.pdf.
      /// The formula does not check for a closed (water tight) mesh.
      ///
      /// \return The mesh's volume. The volume can be zero if
      /// the primitive type of the submeshes is not TRIANGLES,
      /// or there are no submeshes.
      public: double Volume() const;

      /// \brief Private data pointer.
      IGN_UTILS_UNIQUE_IMPL_PTR(dataPtr)
    };
  }
}

#endif
=======
#include <gz/common/Mesh.hh>
#include <ignition/common/config.hh>
>>>>>>> 4f2ae91c
<|MERGE_RESOLUTION|>--- conflicted
+++ resolved
@@ -15,201 +15,5 @@
  *
  */
 
-<<<<<<< HEAD
-#include <memory>
-#include <string>
-#include <vector>
-
-#include <ignition/math/Vector3.hh>
-#include <ignition/math/Vector2.hh>
-
-#include <ignition/utils/ImplPtr.hh>
-
-#include <ignition/common/graphics/Types.hh>
-#include <ignition/common/graphics/Export.hh>
-
-namespace ignition
-{
-  namespace common
-  {
-    class Material;
-    class Skeleton;
-
-    /// \class Mesh Mesh.hh ignition/common/Mesh.hh
-    /// \brief A 3D mesh
-    class IGNITION_COMMON_GRAPHICS_VISIBLE Mesh
-    {
-      /// \brief Constructor
-      public: Mesh();
-
-      /// \brief Destructor
-      public: virtual ~Mesh();
-
-      /// \brief Set the path which contains the mesh resource
-      /// \param[in] _path The file path
-      public: void SetPath(const std::string &_path);
-
-      /// \brief Get the path which contains the mesh resource
-      /// \return The path to the mesh resource
-      public: std::string Path() const;
-
-      /// \brief Set the name of this mesh
-      /// \param[in] _name The name to set
-      public: void SetName(const std::string &_name);
-
-      /// \brief Get the name of this mesh
-      /// \return Name of the mesh.
-      public: std::string Name() const;
-
-      /// \brief Get the maximun X, Y, Z values
-      /// \return The upper bounds of the bounding box
-      public: ignition::math::Vector3d Max() const;
-
-      /// \brief Get the minimum X, Y, Z values
-      /// \return The lower bounds of the bounding box
-      public: ignition::math::Vector3d Min() const;
-
-      /// \brief Get the number of vertices
-      /// \return The number of vertices
-      public: unsigned int VertexCount() const;
-
-      /// \brief Get the number of normals
-      /// \return The number of normals
-      public: unsigned int NormalCount() const;
-
-      /// \brief Get the number of indices
-      /// \return The number of indices
-      public: unsigned int IndexCount() const;
-
-      /// \brief Get the number of texture coordinates
-      /// \return The number of texture coordinates
-      public: unsigned int TexCoordCount() const;
-
-      /// \brief Add a submesh mesh.
-      /// This can be an expensive since _child is copied into this mesh.
-      /// \sa AddSubMesh(std::unique_ptr<SubMesh> _child);
-      /// \param[in] _child the submesh
-      /// \return Weak pointer to the added submesh
-      public: std::weak_ptr<SubMesh> AddSubMesh(const SubMesh &_child);
-
-      /// \brief Add a submesh mesh. This transfers ownership of _child
-      /// to this mesh. The value of _child after this call is nullptr.
-      /// \param[in] _child the submesh
-      /// \return Weak pointer to the added submesh
-      public: std::weak_ptr<SubMesh> AddSubMesh(
-                  std::unique_ptr<SubMesh> _child);
-
-      /// \brief Get the number of child submeshes.
-      /// \return The number of submeshes.
-      public: unsigned int SubMeshCount() const;
-
-      /// \brief Add a material to the mesh
-      /// \param[in] _mat The material to add.
-      /// \return Index of this material
-      public: int AddMaterial(const MaterialPtr &_mat);
-
-      /// \brief Get the number of materials
-      /// \return The number of materials
-      public: unsigned int MaterialCount() const;
-
-      /// \brief Get a material by index
-      /// \param[in] _index The index of the material.
-      /// \return The material or NULL if the index is out of bounds
-      public: MaterialPtr MaterialByIndex(const unsigned int _index) const;
-
-      /// \brief Get the index of material
-      /// \param[in] _mat The material
-      /// \return The index of the material or -1 if not found, or _mat is
-      /// null.
-      public: int IndexOfMaterial(const Material *_mat) const;
-
-      /// \brief Get a child submesh by index
-      /// \param[in] _index Index of the submesh
-      /// \return The submesh or nullptr if the index is out of bounds.
-      public: std::weak_ptr<SubMesh> SubMeshByIndex(
-                  const unsigned int _index) const;
-
-      /// \brief Get a child submesh by name.
-      /// \param[in] _name Name of the submesh.
-      /// \return The submesh or nullptr if the _name is not found.
-      public: std::weak_ptr<SubMesh> SubMeshByName(
-                  const std::string &_name) const;
-
-      /// \brief Put all the data into flat arrays
-      /// \param[out] _vertArr the vertex array
-      /// \param[out] _indArr the index array
-      public: void FillArrays(double **_vertArr, int **_indArr) const;
-
-      /// \brief Recalculate all the normals of each face defined by three
-      /// indices.
-      public: void RecalculateNormals();
-
-      /// \brief Get axis-aligned bounding box in the mesh frame
-      /// \param[out] _center Center of the bounding box
-      /// \param[out] _minXYZ Bounding box minimum values
-      /// \param[out] _maxXYZ Bounding box maximum values
-      public: void AABB(ignition::math::Vector3d &_center,
-                        ignition::math::Vector3d &_minXYZ,
-                        ignition::math::Vector3d &_maxXYZ) const;
-
-      /// \brief Generate texture coordinates using spherical projection
-      /// from center
-      /// \param[in] _center Center of the projection
-      public: void GenSphericalTexCoord(
-                  const ignition::math::Vector3d &_center);
-
-      /// \brief Get the skeleton to which this mesh is attached.
-      /// \return Pointer to skeleton or nullptr if none is present.
-      public: SkeletonPtr MeshSkeleton() const;
-
-      /// \brief Set the mesh skeleton
-      /// \param[in] _skel Skeleton to attach to the mesh.
-      public: void SetSkeleton(const SkeletonPtr &_skel);
-
-      /// \brief Check if mesh is attached to a skeleton.
-      /// \return True if mesh is attached to a skeleton.
-      public: bool HasSkeleton() const;
-
-      /// \brief Scale all vertices by _factor
-      /// \param _factor Scaling factor
-      public: void Scale(const ignition::math::Vector3d &_factor);
-
-      /// \brief Set the scale all vertices
-      /// \param[in] _factor Scaling vector
-      public: void SetScale(const ignition::math::Vector3d &_factor);
-
-      /// \brief Move the center of the mesh to the given coordinate in the
-      /// mesh frame. This will move all the vertices in all submeshes.
-      /// \param[in] _center Location of the mesh center.
-      public: void Center(const ignition::math::Vector3d &_center =
-                          ignition::math::Vector3d::Zero);
-
-      /// \brief Move all vertices in all submeshes by _vec.
-      /// \param[in] _vec Amount to translate vertices.
-      public: void Translate(const ignition::math::Vector3d &_vec);
-
-      /// \brief Compute the volume of this mesh. The primitive type
-      /// must be TRIANGLES.
-      ///
-      /// This function utilizes the mesh volume formula from
-      /// "Efficient feature extraction for 2d/3d objects in mesh
-      /// representation" by Cha Zhang and Tsuhan Chen. Link:
-      /// http://chenlab.ece.cornell.edu/Publication/Cha/icip01_Cha.pdf.
-      /// The formula does not check for a closed (water tight) mesh.
-      ///
-      /// \return The mesh's volume. The volume can be zero if
-      /// the primitive type of the submeshes is not TRIANGLES,
-      /// or there are no submeshes.
-      public: double Volume() const;
-
-      /// \brief Private data pointer.
-      IGN_UTILS_UNIQUE_IMPL_PTR(dataPtr)
-    };
-  }
-}
-
-#endif
-=======
 #include <gz/common/Mesh.hh>
-#include <ignition/common/config.hh>
->>>>>>> 4f2ae91c
+#include <ignition/common/config.hh>