/*
 * Copyright (C) 2022 Open Source Robotics Foundation
 *
 * Licensed under the Apache License, Version 2.0 (the "License");
 * you may not use this file except in compliance with the License.
 * You may obtain a copy of the License at
 *
 *     http://www.apache.org/licenses/LICENSE-2.0
 *
 * Unless required by applicable law or agreed to in writing, software
 * distributed under the License is distributed on an "AS IS" BASIS,
 * WITHOUT WARRANTIES OR CONDITIONS OF ANY KIND, either express or implied.
 * See the License for the specific language governing permissions and
 * limitations under the License.
 *
 */

<<<<<<< HEAD
#include <map>
#include <utility>
#include <string>
#include <vector>
#include <memory>

#include <ignition/math/Plane.hh>
#include <ignition/math/Matrix3.hh>
#include <ignition/math/Matrix4.hh>
#include <ignition/math/Vector2.hh>
#include <ignition/math/Vector3.hh>
#include <ignition/math/Pose3.hh>

#include <ignition/utils/ImplPtr.hh>

#include <ignition/common/graphics/Types.hh>
#include <ignition/common/SingletonT.hh>
#include <ignition/common/graphics/Export.hh>

namespace ignition
{
  namespace common
  {
    /// \brief forward declaration
    class Mesh;
    class SubMesh;

    /// \class MeshManager MeshManager.hh ignition/common/MeshManager.hh
    /// \brief Maintains and manages all meshes
    class IGNITION_COMMON_GRAPHICS_VISIBLE MeshManager
        : public SingletonT<MeshManager>
    {
      /// \brief Constructor
      private: MeshManager();

      /// \brief Destructor.
      ///
      /// Destroys the collada loader, the stl loader and all the meshes
      private: virtual ~MeshManager();

      /// \brief Load a mesh from a file.
      /// The mesh will be searched on the global SystemPaths instance provided
      /// by Util.hh.
      /// \param[in] _filename the path to the mesh
      /// \return a pointer to the created mesh
      public: const Mesh *Load(const std::string &_filename);

      /// \brief Export a mesh to a file
      /// \param[in] _mesh Pointer to the mesh to be exported
      /// \param[in] _filename Exported file's path and name
      /// \param[in] _extension Exported file's format ("dae" for Collada)
      /// \param[in] _exportTextures True to export texture images to
      /// '../materials/textures' folder
      public: void Export(const Mesh *_mesh, const std::string &_filename,
          const std::string &_extension, bool _exportTextures = false);

      /// \brief Checks a path extension against the list of valid extensions.
      /// \return true if the file extension is loadable
      public: bool IsValidFilename(const std::string &_filename);

      /// \brief Get mesh aabb and center.
      /// \param[in] _mesh the mesh
      /// \param[out] _center the AAB center position
      /// \param[out] _min_xyz the bounding box minimum
      /// \param[out] _max_xyz the bounding box maximum
      public: void MeshAABB(const Mesh *_mesh,
                  ignition::math::Vector3d &_center,
                  ignition::math::Vector3d &_min_xyz,
                  ignition::math::Vector3d &_max_xyz);

      /// \brief generate spherical texture coordinates
      /// \param[in] _mesh Pointer to the mesh
      /// \param[in] _center Center of the mesh
      public: void GenSphericalTexCoord(const Mesh *_mesh,
                  const ignition::math::Vector3d &_center);

      /// \brief Add a mesh to the manager.
      ///
      /// This MeshManager takes ownership of the mesh and will destroy it.
      /// See ~MeshManager.
      /// \param[in] the mesh to add.
      public: void AddMesh(Mesh *_mesh);

      /// \brief Remove a mesh based on a name.
      /// \param[in] _name Name of the mesh to remove.
      /// \return True if the mesh was removed, false if the mesh with the
      /// provided name could not be found.
      public: bool RemoveMesh(const std::string &_name);

      /// \brief Remove all meshes.
      public: void RemoveAll();

      /// \brief Get a mesh by name.
      /// \param[in] _name the name of the mesh to look for
      /// \return the mesh or nullptr if not found
      public: const ignition::common::Mesh *MeshByName(
                  const std::string &_name) const;

      /// \brief Return true if the mesh exists.
      /// \param[in] _name the name of the mesh
      public: bool HasMesh(const std::string &_name) const;

      /// \brief Create a sphere mesh.
      /// \param[in] _name the name of the mesh
      /// \param[in] _radius radius of the sphere in meter
      /// \param[in] _rings number of circles on th y axis
      /// \param[in] _segments number of segment per circle
      public: void CreateSphere(const std::string &_name, const float _radius,
                                const int _rings, const int _segments);

      /// \brief Create a Box mesh
      /// \param[in] _name the name of the new mesh
      /// \param[in] _sides the x y x dimentions of eah side in meter
      /// \param[in] _uvCoords the texture coordinates
      public: void CreateBox(const std::string &_name,
                             const ignition::math::Vector3d &_sides,
                             const ignition::math::Vector2d &_uvCoords);

      /// \brief Create an extruded mesh from polylines. The polylines are
      /// assumed to be closed and non-intersecting. Delaunay triangulation is
      /// applied to create the resulting mesh. If there is more than one
      /// polyline, a ray casting algorithm will be used to identify the
      /// exterior/interior edges and remove holes from the 2D shape before
      /// extrusion.
      /// \param[in] _name the name of the new mesh
      /// \param[in] _vertices A multidimensional vector of polylines and their
      /// vertices. Each element in the outer vector consists of a vector of
      /// vertices that describe one polyline.
      /// edges and remove the holes in the shape.
      /// \param[in] _height the height of extrusion
      public: void CreateExtrudedPolyline(const std::string &_name,
                  const std::vector<std::vector<ignition::math::Vector2d> >
                  &_vertices, const double _height);

      /// \brief Create a cylinder mesh
      /// \param[in] _name the name of the new mesh
      /// \param[in] _radius the radius of the cylinder in the x y plane
      /// \param[in] _height the height along z
      /// \param[in] _rings the number of circles along the height
      /// \param[in] _segments the number of segment per circle
      public: void CreateCylinder(const std::string &_name,
                                  const float _radius,
                                  const float _height,
                                  const int _rings,
                                  const int _segments);

      /// \brief Create a ellipsoid mesh
      /// \param[in] _name the name of the new mesh
      /// \param[in] _radii the three radius that define a ellipsoid
      /// \param[in] _rings the number of circles along the height
      /// \param[in] _segments the number of segment per circle
      public: void CreateEllipsoid(const std::string &_name,
                                   const ignition::math::Vector3d &_radii,
                                   const unsigned int _rings,
                                   const unsigned int _segments);

     /// \brief Create a capsule mesh
     /// \param[in] _name the name of the new mesh
     /// \param[in] _radius the radius of the capsule in the x y plane
     /// \param[in] _length length of the capsule along z
     /// \param[in] _rings the number of circles along the height
     /// \param[in] _segments the number of segments per circle
     public: void CreateCapsule(const std::string &_name,
                                const double radius,
                                const double length,
                                const unsigned int _rings,
                                const unsigned int _segments);

      /// \brief Create a cone mesh
      /// \param[in] _name the name of the new mesh
      /// \param[in] _radius the radius of the cylinder in the x y plane
      /// \param[in] _height the height along z
      /// \param[in] _rings the number of circles along the height
      /// \param[in] _segments the number of segment per circle
      public: void CreateCone(const std::string &_name,
                              const float _radius,
                              const float _height,
                              const int _rings,
                              const int _segments);

      /// \brief Create a tube mesh.
      ///
      /// Generates rings inside and outside the cylinder
      /// Needs at least two rings and 3 segments
      /// \param[in] _name the name of the new mesh
      /// \param[in] _innerRadius the inner radius of the tube in the x y plane
      /// \param[in] _outterRadius the outer radius of the tube in the x y plane
      /// \param[in] _height the height along z
      /// \param[in] _rings the number of circles along the height
      /// \param[in] _segments the number of segment per circle
      /// \param[in] _arc the arc angle in radians
      public: void CreateTube(const std::string &_name,
                              const float _innerRadius,
                              const float _outterRadius,
                              const float _height,
                              const int _rings,
                              const int _segments,
                              const double _arc = 2.0 * IGN_PI);

      /// \brief Create mesh for a plane
      /// \param[in] _name
      /// \param[in] _plane plane parameters
      /// \param[in] _segments number of segments in x and y
      /// \param[in] _uvTile the texture tile size in x and y
      public: void CreatePlane(const std::string &_name,
                               const ignition::math::Planed &_plane,
                               const ignition::math::Vector2d &_segments,
                               const ignition::math::Vector2d &_uvTile);

      /// \brief Create mesh for a plane
      /// \param[in] _name the name of the new mesh
      /// \param[in] _normal the normal to the plane
      /// \param[in] _d distance from the origin along normal
      /// \param[in] _size the size of the plane in x and y
      /// \param[in] _segments the number of segments in x and y
      /// \param[in] _uvTile the texture tile size in x and y
      public: void CreatePlane(const std::string &_name,
                               const ignition::math::Vector3d &_normal,
                               const double _d,
                               const ignition::math::Vector2d &_size,
                               const ignition::math::Vector2d &_segments,
                               const ignition::math::Vector2d &_uvTile);

      /// \brief Tesselate a 2D mesh
      ///
      /// Makes a zigzag pattern compatible with strips
      /// \param[in] _sm the mesh to tesselate
      /// \param[in] _meshWith mesh width
      /// \param[in] _meshHeight the mesh height
      /// \param[in] _doubleSided flag to specify single or double sided
      private: void Tesselate2DMesh(SubMesh *_sm,
                                    const int _meshWidth,
                                    const int _meshHeight,
                                    const bool _doubleSided);

      /// \brief Create a Camera mesh
      /// \param[in] _name name of the new mesh
      /// \param[in] _scale scaling factor for the camera
      public: void CreateCamera(const std::string &_name, const float _scale);

      /// \brief Create a boolean mesh from two meshes
      /// \param[in] _name the name of the new mesh
      /// \param[in] _m1 the parent mesh in the boolean operation
      /// \param[in] _m2 the child mesh in the boolean operation
      /// \param[in] _operation the boolean operation applied to the two meshes
      /// \param[in] _offset _m2's pose offset from _m1
      public: void CreateBoolean(const std::string &_name, const Mesh *_m1,
          const Mesh *_m2, const int _operation,
          const ignition::math::Pose3d &_offset = ignition::math::Pose3d::Zero);

      /// \brief Converts a vector of polylines into a table of vertices and
      /// a list of edges (each made of 2 points from the table of vertices.
      /// \param[in] _polys the polylines
      /// \param[in] _tol tolerence for 2 vertices to be considered the same
      /// \param[out] _vertices a table of unique vertices
      /// \param[out] _edges a list of edges (made of start/end point indices
      /// from the vertex table)
      private: static void ConvertPolylinesToVerticesAndEdges(
                   const std::vector<std::vector<ignition::math::Vector2d> >
                   &_polys,
                   const double _tol,
                   std::vector<ignition::math::Vector2d> &_vertices,
                   std::vector<ignition::math::Vector2i> &_edges);

      /// \brief Check a point againts a list, and only adds it to the list
      /// if it is not there already.
      /// \param[in,out] _vertices the vertex table where points are stored
      /// \param[in] _p the point coordinates
      /// \param[in] _tol the maximum distance under which 2 points are
      /// considered to be the same point.
      /// \return the index of the point.
      private: static size_t AddUniquePointToVerticesTable(
                      std::vector<ignition::math::Vector2d> &_vertices,
                      const ignition::math::Vector2d &_p,
                      const double _tol);

      /// \brief Private data pointer.
      IGN_UTILS_UNIQUE_IMPL_PTR(dataPtr)

      /// \brief Singleton implementation
      private: friend class SingletonT<MeshManager>;
    };
  }
}
#endif
=======
#include <gz/common/MeshManager.hh>
#include <ignition/common/config.hh>
>>>>>>> 4f2ae91c
<|MERGE_RESOLUTION|>--- conflicted
+++ resolved
@@ -15,293 +15,5 @@
  *
  */
 
-<<<<<<< HEAD
-#include <map>
-#include <utility>
-#include <string>
-#include <vector>
-#include <memory>
-
-#include <ignition/math/Plane.hh>
-#include <ignition/math/Matrix3.hh>
-#include <ignition/math/Matrix4.hh>
-#include <ignition/math/Vector2.hh>
-#include <ignition/math/Vector3.hh>
-#include <ignition/math/Pose3.hh>
-
-#include <ignition/utils/ImplPtr.hh>
-
-#include <ignition/common/graphics/Types.hh>
-#include <ignition/common/SingletonT.hh>
-#include <ignition/common/graphics/Export.hh>
-
-namespace ignition
-{
-  namespace common
-  {
-    /// \brief forward declaration
-    class Mesh;
-    class SubMesh;
-
-    /// \class MeshManager MeshManager.hh ignition/common/MeshManager.hh
-    /// \brief Maintains and manages all meshes
-    class IGNITION_COMMON_GRAPHICS_VISIBLE MeshManager
-        : public SingletonT<MeshManager>
-    {
-      /// \brief Constructor
-      private: MeshManager();
-
-      /// \brief Destructor.
-      ///
-      /// Destroys the collada loader, the stl loader and all the meshes
-      private: virtual ~MeshManager();
-
-      /// \brief Load a mesh from a file.
-      /// The mesh will be searched on the global SystemPaths instance provided
-      /// by Util.hh.
-      /// \param[in] _filename the path to the mesh
-      /// \return a pointer to the created mesh
-      public: const Mesh *Load(const std::string &_filename);
-
-      /// \brief Export a mesh to a file
-      /// \param[in] _mesh Pointer to the mesh to be exported
-      /// \param[in] _filename Exported file's path and name
-      /// \param[in] _extension Exported file's format ("dae" for Collada)
-      /// \param[in] _exportTextures True to export texture images to
-      /// '../materials/textures' folder
-      public: void Export(const Mesh *_mesh, const std::string &_filename,
-          const std::string &_extension, bool _exportTextures = false);
-
-      /// \brief Checks a path extension against the list of valid extensions.
-      /// \return true if the file extension is loadable
-      public: bool IsValidFilename(const std::string &_filename);
-
-      /// \brief Get mesh aabb and center.
-      /// \param[in] _mesh the mesh
-      /// \param[out] _center the AAB center position
-      /// \param[out] _min_xyz the bounding box minimum
-      /// \param[out] _max_xyz the bounding box maximum
-      public: void MeshAABB(const Mesh *_mesh,
-                  ignition::math::Vector3d &_center,
-                  ignition::math::Vector3d &_min_xyz,
-                  ignition::math::Vector3d &_max_xyz);
-
-      /// \brief generate spherical texture coordinates
-      /// \param[in] _mesh Pointer to the mesh
-      /// \param[in] _center Center of the mesh
-      public: void GenSphericalTexCoord(const Mesh *_mesh,
-                  const ignition::math::Vector3d &_center);
-
-      /// \brief Add a mesh to the manager.
-      ///
-      /// This MeshManager takes ownership of the mesh and will destroy it.
-      /// See ~MeshManager.
-      /// \param[in] the mesh to add.
-      public: void AddMesh(Mesh *_mesh);
-
-      /// \brief Remove a mesh based on a name.
-      /// \param[in] _name Name of the mesh to remove.
-      /// \return True if the mesh was removed, false if the mesh with the
-      /// provided name could not be found.
-      public: bool RemoveMesh(const std::string &_name);
-
-      /// \brief Remove all meshes.
-      public: void RemoveAll();
-
-      /// \brief Get a mesh by name.
-      /// \param[in] _name the name of the mesh to look for
-      /// \return the mesh or nullptr if not found
-      public: const ignition::common::Mesh *MeshByName(
-                  const std::string &_name) const;
-
-      /// \brief Return true if the mesh exists.
-      /// \param[in] _name the name of the mesh
-      public: bool HasMesh(const std::string &_name) const;
-
-      /// \brief Create a sphere mesh.
-      /// \param[in] _name the name of the mesh
-      /// \param[in] _radius radius of the sphere in meter
-      /// \param[in] _rings number of circles on th y axis
-      /// \param[in] _segments number of segment per circle
-      public: void CreateSphere(const std::string &_name, const float _radius,
-                                const int _rings, const int _segments);
-
-      /// \brief Create a Box mesh
-      /// \param[in] _name the name of the new mesh
-      /// \param[in] _sides the x y x dimentions of eah side in meter
-      /// \param[in] _uvCoords the texture coordinates
-      public: void CreateBox(const std::string &_name,
-                             const ignition::math::Vector3d &_sides,
-                             const ignition::math::Vector2d &_uvCoords);
-
-      /// \brief Create an extruded mesh from polylines. The polylines are
-      /// assumed to be closed and non-intersecting. Delaunay triangulation is
-      /// applied to create the resulting mesh. If there is more than one
-      /// polyline, a ray casting algorithm will be used to identify the
-      /// exterior/interior edges and remove holes from the 2D shape before
-      /// extrusion.
-      /// \param[in] _name the name of the new mesh
-      /// \param[in] _vertices A multidimensional vector of polylines and their
-      /// vertices. Each element in the outer vector consists of a vector of
-      /// vertices that describe one polyline.
-      /// edges and remove the holes in the shape.
-      /// \param[in] _height the height of extrusion
-      public: void CreateExtrudedPolyline(const std::string &_name,
-                  const std::vector<std::vector<ignition::math::Vector2d> >
-                  &_vertices, const double _height);
-
-      /// \brief Create a cylinder mesh
-      /// \param[in] _name the name of the new mesh
-      /// \param[in] _radius the radius of the cylinder in the x y plane
-      /// \param[in] _height the height along z
-      /// \param[in] _rings the number of circles along the height
-      /// \param[in] _segments the number of segment per circle
-      public: void CreateCylinder(const std::string &_name,
-                                  const float _radius,
-                                  const float _height,
-                                  const int _rings,
-                                  const int _segments);
-
-      /// \brief Create a ellipsoid mesh
-      /// \param[in] _name the name of the new mesh
-      /// \param[in] _radii the three radius that define a ellipsoid
-      /// \param[in] _rings the number of circles along the height
-      /// \param[in] _segments the number of segment per circle
-      public: void CreateEllipsoid(const std::string &_name,
-                                   const ignition::math::Vector3d &_radii,
-                                   const unsigned int _rings,
-                                   const unsigned int _segments);
-
-     /// \brief Create a capsule mesh
-     /// \param[in] _name the name of the new mesh
-     /// \param[in] _radius the radius of the capsule in the x y plane
-     /// \param[in] _length length of the capsule along z
-     /// \param[in] _rings the number of circles along the height
-     /// \param[in] _segments the number of segments per circle
-     public: void CreateCapsule(const std::string &_name,
-                                const double radius,
-                                const double length,
-                                const unsigned int _rings,
-                                const unsigned int _segments);
-
-      /// \brief Create a cone mesh
-      /// \param[in] _name the name of the new mesh
-      /// \param[in] _radius the radius of the cylinder in the x y plane
-      /// \param[in] _height the height along z
-      /// \param[in] _rings the number of circles along the height
-      /// \param[in] _segments the number of segment per circle
-      public: void CreateCone(const std::string &_name,
-                              const float _radius,
-                              const float _height,
-                              const int _rings,
-                              const int _segments);
-
-      /// \brief Create a tube mesh.
-      ///
-      /// Generates rings inside and outside the cylinder
-      /// Needs at least two rings and 3 segments
-      /// \param[in] _name the name of the new mesh
-      /// \param[in] _innerRadius the inner radius of the tube in the x y plane
-      /// \param[in] _outterRadius the outer radius of the tube in the x y plane
-      /// \param[in] _height the height along z
-      /// \param[in] _rings the number of circles along the height
-      /// \param[in] _segments the number of segment per circle
-      /// \param[in] _arc the arc angle in radians
-      public: void CreateTube(const std::string &_name,
-                              const float _innerRadius,
-                              const float _outterRadius,
-                              const float _height,
-                              const int _rings,
-                              const int _segments,
-                              const double _arc = 2.0 * IGN_PI);
-
-      /// \brief Create mesh for a plane
-      /// \param[in] _name
-      /// \param[in] _plane plane parameters
-      /// \param[in] _segments number of segments in x and y
-      /// \param[in] _uvTile the texture tile size in x and y
-      public: void CreatePlane(const std::string &_name,
-                               const ignition::math::Planed &_plane,
-                               const ignition::math::Vector2d &_segments,
-                               const ignition::math::Vector2d &_uvTile);
-
-      /// \brief Create mesh for a plane
-      /// \param[in] _name the name of the new mesh
-      /// \param[in] _normal the normal to the plane
-      /// \param[in] _d distance from the origin along normal
-      /// \param[in] _size the size of the plane in x and y
-      /// \param[in] _segments the number of segments in x and y
-      /// \param[in] _uvTile the texture tile size in x and y
-      public: void CreatePlane(const std::string &_name,
-                               const ignition::math::Vector3d &_normal,
-                               const double _d,
-                               const ignition::math::Vector2d &_size,
-                               const ignition::math::Vector2d &_segments,
-                               const ignition::math::Vector2d &_uvTile);
-
-      /// \brief Tesselate a 2D mesh
-      ///
-      /// Makes a zigzag pattern compatible with strips
-      /// \param[in] _sm the mesh to tesselate
-      /// \param[in] _meshWith mesh width
-      /// \param[in] _meshHeight the mesh height
-      /// \param[in] _doubleSided flag to specify single or double sided
-      private: void Tesselate2DMesh(SubMesh *_sm,
-                                    const int _meshWidth,
-                                    const int _meshHeight,
-                                    const bool _doubleSided);
-
-      /// \brief Create a Camera mesh
-      /// \param[in] _name name of the new mesh
-      /// \param[in] _scale scaling factor for the camera
-      public: void CreateCamera(const std::string &_name, const float _scale);
-
-      /// \brief Create a boolean mesh from two meshes
-      /// \param[in] _name the name of the new mesh
-      /// \param[in] _m1 the parent mesh in the boolean operation
-      /// \param[in] _m2 the child mesh in the boolean operation
-      /// \param[in] _operation the boolean operation applied to the two meshes
-      /// \param[in] _offset _m2's pose offset from _m1
-      public: void CreateBoolean(const std::string &_name, const Mesh *_m1,
-          const Mesh *_m2, const int _operation,
-          const ignition::math::Pose3d &_offset = ignition::math::Pose3d::Zero);
-
-      /// \brief Converts a vector of polylines into a table of vertices and
-      /// a list of edges (each made of 2 points from the table of vertices.
-      /// \param[in] _polys the polylines
-      /// \param[in] _tol tolerence for 2 vertices to be considered the same
-      /// \param[out] _vertices a table of unique vertices
-      /// \param[out] _edges a list of edges (made of start/end point indices
-      /// from the vertex table)
-      private: static void ConvertPolylinesToVerticesAndEdges(
-                   const std::vector<std::vector<ignition::math::Vector2d> >
-                   &_polys,
-                   const double _tol,
-                   std::vector<ignition::math::Vector2d> &_vertices,
-                   std::vector<ignition::math::Vector2i> &_edges);
-
-      /// \brief Check a point againts a list, and only adds it to the list
-      /// if it is not there already.
-      /// \param[in,out] _vertices the vertex table where points are stored
-      /// \param[in] _p the point coordinates
-      /// \param[in] _tol the maximum distance under which 2 points are
-      /// considered to be the same point.
-      /// \return the index of the point.
-      private: static size_t AddUniquePointToVerticesTable(
-                      std::vector<ignition::math::Vector2d> &_vertices,
-                      const ignition::math::Vector2d &_p,
-                      const double _tol);
-
-      /// \brief Private data pointer.
-      IGN_UTILS_UNIQUE_IMPL_PTR(dataPtr)
-
-      /// \brief Singleton implementation
-      private: friend class SingletonT<MeshManager>;
-    };
-  }
-}
-#endif
-=======
 #include <gz/common/MeshManager.hh>
-#include <ignition/common/config.hh>
->>>>>>> 4f2ae91c
+#include <ignition/common/config.hh>