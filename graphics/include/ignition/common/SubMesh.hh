/*
 * Copyright (C) 2022 Open Source Robotics Foundation
 *
 * Licensed under the Apache License, Version 2.0 (the "License");
 * you may not use this file except in compliance with the License.
 * You may obtain a copy of the License at
 *
 *     http://www.apache.org/licenses/LICENSE-2.0
 *
 * Unless required by applicable law or agreed to in writing, software
 * distributed under the License is distributed on an "AS IS" BASIS,
 * WITHOUT WARRANTIES OR CONDITIONS OF ANY KIND, either express or implied.
 * See the License for the specific language governing permissions and
 * limitations under the License.
 *
 */

<<<<<<< HEAD
#include <memory>
#include <string>
#include <vector>

#include <ignition/math/Vector3.hh>
#include <ignition/math/Vector2.hh>

#include <ignition/utils/ImplPtr.hh>

#include <ignition/common/graphics/Types.hh>
#include <ignition/common/graphics/Export.hh>
#include <ignition/common/SuppressWarning.hh>

namespace ignition
{
  namespace common
  {
    class Material;
    class NodeAssignment;

    /// \brief A child mesh
    class IGNITION_COMMON_GRAPHICS_VISIBLE SubMesh
    {
      /// \brief An enumeration of the geometric mesh primitives
      public: enum PrimitiveType
              {
                /// \brief Point. 1 vertex per point
                POINTS,
                /// \brief Line. 2 vertices per line
                LINES,
                /// \brief Connected lines. 2 vertices for the first line and
                /// every vertex specified afterwards creates a new line.
                LINESTRIPS,
                /// \brief Triangle type. 3 vertices per triangle.
                TRIANGLES,
                /// \brief Connected triangle in fan shape. 3 vertices for
                ///  the first triangle and every vertex specified afterwards
                /// creates a new triangle.
                TRIFANS,
                /// \brief Connected triangle. 3 vertices for the first
                /// triangle and every vertex specified afterwards creates a
                /// new triangle.
                TRISTRIPS
              };

      /// \brief Constructor
      public: SubMesh();

      /// \brief Constructor
      /// \param _name Name of the submesh.
      public: explicit SubMesh(const std::string &_name);

      /// \brief Destructor
      public: virtual ~SubMesh();

      /// \brief Set the name of this mesh
      /// \param[in] _n The name to set
      public: void SetName(const std::string &_name);

      /// \brief Get the name of this mesh
      /// \return The name
      public: std::string Name() const;

      /// \brief Set the primitive type
      /// \param[in] _type The primitive type
      public: void SetPrimitiveType(PrimitiveType _type);

      /// \brief Get the primitive type
      /// \return The primitive type
      public: PrimitiveType SubMeshPrimitiveType() const;

      /// \brief Add an index to the mesh
      /// \param[in] _index The new vertex index
      public: void AddIndex(const unsigned int _index);

      /// \brief Add a vertex to the mesh
      /// \param[in] _v The new position
      public: void AddVertex(const ignition::math::Vector3d &_v);

      /// \brief Add a vertex to the mesh
      /// \param[in] _x Position along x
      /// \param[in] _y Position along y
      /// \param[in] _z Position along z
      public: void AddVertex(const double _x, const double _y, const double _z);

      /// \brief Add a normal to the mesh
      /// \param[in] _n The normal
      public: void AddNormal(const ignition::math::Vector3d &_n);

      /// \brief Add a normal to the mesh
      /// \param[in] _x Position along x
      /// \param[in] _y Position along y
      /// \param[in] _z Position along z
      public: void AddNormal(const double _x, const double _y, const double _z);

      /// \brief Add a texture coord to the mesh. If multiple texture
      /// coordinate sets exist, this function adds it to the first texture
      /// coordinate set in the submesh. If no previous texture coordinates
      /// exist, it is added to set 0.
      /// \param[in] _u Position along u
      /// \param[in] _v Position along v
      /// \sa AddTexCoordBySet
      public: void AddTexCoord(const double _u, const double _v);

      /// \brief Add a texture coordinate to the mesh. If multiple texture
      /// coordinate sets exist, this function adds it to the first texture
      /// coordinate set in the submesh. If no previous texture coordinates
      /// exist, it is added to set 0.
      /// \param[in] _uv The texture coordinate
      /// \sa AddTexCoordBySet
      public: void AddTexCoord(const ignition::math::Vector2d &_uv);

      /// \brief Add a texture coord to a texture coordinate set of the mesh
      /// \param[in] _u Position along u
      /// \param[in] _v Position along v
      /// \param[in] _setIndex Texture coordinate set index
      public: void AddTexCoordBySet(double _u, double _v,
          unsigned int _setIndex);

      /// \brief Add a texture coord to a texture coordinate set of the mesh
      /// \param[in] _u Position along u
      /// \param[in] _v Position along v
      /// \param[in] _setIndex Texture coordinate set index
      public: void AddTexCoordBySet(const ignition::math::Vector2d &_uv,
          unsigned int _setIndex);

      /// \brief Add a vertex - skeleton node assignment
      /// \param[in] _vertex The vertex index
      /// \param[in] _node The node index
      /// \param[in] _weight The weight (between 0 and 1)
      public: void AddNodeAssignment(const unsigned int _vertex,
                                     const unsigned int _node,
                                     const float _weight);
      /// \brief Get a vertex
      /// \param[in] _index Index of the vertex
      /// \return Coordinates of the vertex or ignition::math::Vector3d::Zero
      /// if the index is out of bounds.
      /// \sa bool HasVertex(const unsigned int) const
      public: ignition::math::Vector3d Vertex(const unsigned int _index) const;

      /// \brief Set a vertex
      /// \param[in] _index Index of the vertex
      /// \param[in] _v The new vertex coordinate
      public: void SetVertex(const unsigned int _index,
                             const ignition::math::Vector3d &_v);

      /// \brief Get a normal
      /// \param[in] _index The normal index
      /// \return The normal direction or ignition::math::Vector3d::Zero
      ///  if index is out of bounds.
      /// \sa bool HasNormal(const unsigned int _index);
      public: ignition::math::Vector3d Normal(const unsigned int _index) const;

      /// \brief Set a normal
      /// \param[in] _index Index of the normal that will be set.
      /// \param[in] _n The new normal direction
      public: void SetNormal(const unsigned int _index,
                  const ignition::math::Vector3d &_n);

      /// \brief Get a texture coordinate
      /// \param[in] _index the texture index
      /// \return The texture coordinate or ignition::math::Vector2d::Zero
      /// if index is out of bounds.
      /// \sa bool HasTexCoord(const unsigned int _index) const
      public: ignition::math::Vector2d TexCoord(
                  const unsigned int _index) const;

      /// \brief Get a texture coordinate for a texture coordinate set
      /// \param[in] _index the texture index
      /// \return The texture coordinate or ignition::math::Vector2d::Zero
      /// if index is out of bounds.
      /// \param[in] _setIndex Texture coordinate set index
      /// \sa bool HasTexCoordBySet(unsigned int _index, unsigned int _setIndex)
      /// const
      public: ignition::math::Vector2d TexCoordBySet(
                  unsigned int _index,
                  unsigned int _setIndex) const;

      /// \brief Set a texture coordinate. If multiple texture
      /// coordinate sets exist, this function sets the texture
      /// coordinate in the first texture coordinate set in the submesh.
      /// \param[in] _index Index of the texture coordinate that will be set.
      /// \param[in] _uv The new texture coordinate
      /// \sa SetTexCoordBySet
      public: void SetTexCoord(const unsigned int _index,
                               const ignition::math::Vector2d &_uv);

      /// \brief Set a texture coordinate for a texture coordinate set
      /// \param[in] _index Index of the texture coordinate that will be set.
      /// \param[in] _uv The new texture coordinate
      /// \param[in] _setIndex Texture coordinate set index
      public: void SetTexCoordBySet(unsigned int _index,
                               const ignition::math::Vector2d &_uv,
                               unsigned int _setIdex);

      /// \brief Get an index value from the index array
      /// \param[in] _index Array index.
      /// \return The index, or -1 if the _index is out of bounds.
      public: int Index(const unsigned int _index) const;

      /// \brief Set an index
      /// \param[in] _index Index of the indices
      /// \param[in] _i The new index value to set to
      public: void SetIndex(const unsigned int _index,
          const unsigned int _i);

      /// \brief Get a vertex - skeleton node assignment
      /// \param[in] _index The index of the assignment
      /// \return The skeleton node assignment, or a
      /// default constructed skeleton node assignment when _index is
      /// invalid.
      /// \sa bool HasNodeAssignment(const unsigned int _index) const;
      public: NodeAssignment NodeAssignmentByIndex(
          const unsigned int _index) const;

      /// \brief Get the maximum X, Y, Z values from all the vertices
      /// \return Max X,Y,Z values from all vertices in submesh
      public: ignition::math::Vector3d Max() const;

      /// \brief Get the minimum X, Y, Z values from all the vertices
      /// \return Min X,Y,Z values from all vertices in submesh
      public: ignition::math::Vector3d Min() const;

      /// \brief Get the number of vertices
      /// \return The number of vertices.
      public: unsigned int VertexCount() const;

      /// \brief Return the number of normals
      /// \return The number of normals.
      public: unsigned int NormalCount() const;

      /// \brief Return the number of indices
      /// \return The number of indices.
      public: unsigned int IndexCount() const;

      /// \brief Return the number of texture coordinates. If multiple
      /// texture coordinate sets exist, this function checks the first
      /// texture coordinate set in the submesh, which by default is set 0,
      /// unless AddTexCoordBySet is called with a different set index number
      /// the first time a texture coordinate is added.
      /// \return The number of texture coordinates.
      /// \sa TexCoordCountBySet
      public: unsigned int TexCoordCount() const;

      /// \brief Return the number of texture coordinates for a texture
      /// coordinate set
      /// \param[in] _setIndex Texture coordinate set index
      /// \return The number of texture coordinates.
      public: unsigned int TexCoordCountBySet(unsigned int _setIndex) const;

      /// \brief Return the number of texture coordinate sets
      /// \return The number of texture coordinates sets.
      public: unsigned int TexCoordSetCount() const;

      /// \brief Get the number of vertex-skeleton node assignments
      /// \return The number of vertex-skeleton node assignments
      public: unsigned int NodeAssignmentsCount() const;

      /// \brief Get the highest value in the index array.
      /// \return The highest index value.
      public: unsigned int MaxIndex() const;

      /// \brief Set the material index. Relates to the parent mesh material
      /// list.
      /// \param[in] _index Index to set the material to.
      public: void SetMaterialIndex(const unsigned int _index);

      /// \brief Get the material index
      /// \return The assigned material index.
      public: unsigned int MaterialIndex() const;

      /// \brief Return true if this submesh has the vertex
      /// \param[in] _v Vertex coordinate
      /// \return Return true if this submesh has the vertex
      public: bool HasVertex(const ignition::math::Vector3d &_v) const;

      /// \brief Return true if this submesh has the vertex with the given
      /// index
      /// \param[in] _index Vertex index
      /// \return Return true if this submesh has the vertex with the given
      /// _index.
      public: bool HasVertex(const unsigned int _index) const;

      /// \brief Return true if this submesh has the normal with the given
      /// index
      /// \param[in] _index Normal index
      /// \return Return true if this submesh has the normal with the given
      /// _index.
      public: bool HasNormal(const unsigned int _index) const;

      /// \brief Return true if this submesh has the texture coordinate with
      /// the given index. If multiple texture coordinate sets exist, this
      /// function checks the first texture coordinate set in the submesh,
      /// which by default is set 0 unless AddTexCoordBySet is called with
      /// a different set index number the first time a texture coordinate is
      /// added.
      /// \param[in] _index Texture coordinate index
      /// \return Return true if this submesh has the texture coordinate with
      /// the given _index.
      /// \sa HasTexCoordBySet
      public: bool HasTexCoord(const unsigned int _index) const;

      /// \brief Return true if this submesh has the texture coordinate with
      /// the given index in a texture coordinate set
      /// \param[in] _index Texture coordinate index
      /// \param[in] _setIndex Texture coordinate set index
      /// \return Return true if this submesh has the texture coordinate with
      /// the given _index.
      public: bool HasTexCoordBySet(unsigned int _index, unsigned int _setIndex)
          const;

      /// \brief Return true if this submesh has the node assignment with
      /// the given index
      /// \param[in] _index Node assignment index
      /// \return Return true if this submesh has the node assignment with
      /// the given _index.
      public: bool HasNodeAssignment(const unsigned int _index) const;

      /// \brief Get the index of the vertex
      /// \param[in] _v Vertex to check
      /// \return Index of the vertex that matches _v.
      public: int IndexOfVertex(const ignition::math::Vector3d &_v) const;

      /// \brief Put all the data into flat arrays
      /// \param[in] _verArr The vertex array to be filled.
      /// \param[in] _indexndArr The index array to be filled.
      public: void FillArrays(double **_vertArr, int **_indexndArr) const;

      /// \brief Recalculate all the normals.
      public: void RecalculateNormals();

      /// \brief Generate texture coordinates using spherical projection
      /// from center
      /// \param[in] _center Center of the projection.
      public: void GenSphericalTexCoord(
                  const ignition::math::Vector3d &_center);

      /// \brief Generate texture coordinates for a texture coordinate set
      ///  using spherical projection from center
      /// \param[in] _center Center of the projection.
      /// \param[in] _setIndex Texture coordinate set index
      public: void GenSphericalTexCoordBySet(
                  const ignition::math::Vector3d &_center,
                  unsigned int _setIndex);

      /// \brief Scale all vertices by _factor
      /// \param[in] _factor Scaling factor
      public: void Scale(const ignition::math::Vector3d &_factor);

      /// \brief Scale all vertices by _factor
      /// \param[in] _factor Scaling factor
      public: void Scale(const double &_factor);

      /// \brief Move the center of the submesh to the given coordinate. This
      /// will move all the vertices.
      /// \param[in] _center Location of the mesh center.
      public: void Center(const ignition::math::Vector3d &_center =
                          ignition::math::Vector3d::Zero);

      /// \brief Move all vertices by _vec.
      /// \param[in] _vec Amount to translate vertices.
      public: void Translate(const ignition::math::Vector3d &_vec);

      /// \brief Compute the volume of this submesh. The primitive type
      /// must be TRIANGLES.
      ///
      /// This function utilizes the mesh volume formula from
      /// "Efficient feature extraction for 2d/3d objects in mesh
      /// representation" by Cha Zhang and Tsuhan Chen. Link:
      /// http://chenlab.ece.cornell.edu/Publication/Cha/icip01_Cha.pdf.
      /// The formula does not check for a closed (water tight) mesh.
      ///
      /// \return The submesh's volume. The volume can be zero if
      /// the primitive type is not TRIANGLES, or there are no triangles.
      public: double Volume() const;

      /// \brief Private data pointer.
      IGN_UTILS_IMPL_PTR(dataPtr)
    };

    /// \brief Vertex to node weighted assignement for skeleton animation
    /// visualization
    class IGNITION_COMMON_GRAPHICS_VISIBLE NodeAssignment
    {
      /// \brief Constructor.
      public: NodeAssignment();

      /// \brief Index of the vertex
      public: unsigned int vertexIndex;

      /// \brief Node (or bone) index
      public: unsigned int nodeIndex;

      /// \brief The weight (between 0 and 1). This determines how much the
      /// node (bone) affects the vertex in animation.
      public: float weight;
    };
  }
}

#endif
=======
#include <gz/common/SubMesh.hh>
#include <ignition/common/config.hh>
>>>>>>> 4f2ae91c
<|MERGE_RESOLUTION|>--- conflicted
+++ resolved
@@ -15,409 +15,5 @@
  *
  */
 
-<<<<<<< HEAD
-#include <memory>
-#include <string>
-#include <vector>
-
-#include <ignition/math/Vector3.hh>
-#include <ignition/math/Vector2.hh>
-
-#include <ignition/utils/ImplPtr.hh>
-
-#include <ignition/common/graphics/Types.hh>
-#include <ignition/common/graphics/Export.hh>
-#include <ignition/common/SuppressWarning.hh>
-
-namespace ignition
-{
-  namespace common
-  {
-    class Material;
-    class NodeAssignment;
-
-    /// \brief A child mesh
-    class IGNITION_COMMON_GRAPHICS_VISIBLE SubMesh
-    {
-      /// \brief An enumeration of the geometric mesh primitives
-      public: enum PrimitiveType
-              {
-                /// \brief Point. 1 vertex per point
-                POINTS,
-                /// \brief Line. 2 vertices per line
-                LINES,
-                /// \brief Connected lines. 2 vertices for the first line and
-                /// every vertex specified afterwards creates a new line.
-                LINESTRIPS,
-                /// \brief Triangle type. 3 vertices per triangle.
-                TRIANGLES,
-                /// \brief Connected triangle in fan shape. 3 vertices for
-                ///  the first triangle and every vertex specified afterwards
-                /// creates a new triangle.
-                TRIFANS,
-                /// \brief Connected triangle. 3 vertices for the first
-                /// triangle and every vertex specified afterwards creates a
-                /// new triangle.
-                TRISTRIPS
-              };
-
-      /// \brief Constructor
-      public: SubMesh();
-
-      /// \brief Constructor
-      /// \param _name Name of the submesh.
-      public: explicit SubMesh(const std::string &_name);
-
-      /// \brief Destructor
-      public: virtual ~SubMesh();
-
-      /// \brief Set the name of this mesh
-      /// \param[in] _n The name to set
-      public: void SetName(const std::string &_name);
-
-      /// \brief Get the name of this mesh
-      /// \return The name
-      public: std::string Name() const;
-
-      /// \brief Set the primitive type
-      /// \param[in] _type The primitive type
-      public: void SetPrimitiveType(PrimitiveType _type);
-
-      /// \brief Get the primitive type
-      /// \return The primitive type
-      public: PrimitiveType SubMeshPrimitiveType() const;
-
-      /// \brief Add an index to the mesh
-      /// \param[in] _index The new vertex index
-      public: void AddIndex(const unsigned int _index);
-
-      /// \brief Add a vertex to the mesh
-      /// \param[in] _v The new position
-      public: void AddVertex(const ignition::math::Vector3d &_v);
-
-      /// \brief Add a vertex to the mesh
-      /// \param[in] _x Position along x
-      /// \param[in] _y Position along y
-      /// \param[in] _z Position along z
-      public: void AddVertex(const double _x, const double _y, const double _z);
-
-      /// \brief Add a normal to the mesh
-      /// \param[in] _n The normal
-      public: void AddNormal(const ignition::math::Vector3d &_n);
-
-      /// \brief Add a normal to the mesh
-      /// \param[in] _x Position along x
-      /// \param[in] _y Position along y
-      /// \param[in] _z Position along z
-      public: void AddNormal(const double _x, const double _y, const double _z);
-
-      /// \brief Add a texture coord to the mesh. If multiple texture
-      /// coordinate sets exist, this function adds it to the first texture
-      /// coordinate set in the submesh. If no previous texture coordinates
-      /// exist, it is added to set 0.
-      /// \param[in] _u Position along u
-      /// \param[in] _v Position along v
-      /// \sa AddTexCoordBySet
-      public: void AddTexCoord(const double _u, const double _v);
-
-      /// \brief Add a texture coordinate to the mesh. If multiple texture
-      /// coordinate sets exist, this function adds it to the first texture
-      /// coordinate set in the submesh. If no previous texture coordinates
-      /// exist, it is added to set 0.
-      /// \param[in] _uv The texture coordinate
-      /// \sa AddTexCoordBySet
-      public: void AddTexCoord(const ignition::math::Vector2d &_uv);
-
-      /// \brief Add a texture coord to a texture coordinate set of the mesh
-      /// \param[in] _u Position along u
-      /// \param[in] _v Position along v
-      /// \param[in] _setIndex Texture coordinate set index
-      public: void AddTexCoordBySet(double _u, double _v,
-          unsigned int _setIndex);
-
-      /// \brief Add a texture coord to a texture coordinate set of the mesh
-      /// \param[in] _u Position along u
-      /// \param[in] _v Position along v
-      /// \param[in] _setIndex Texture coordinate set index
-      public: void AddTexCoordBySet(const ignition::math::Vector2d &_uv,
-          unsigned int _setIndex);
-
-      /// \brief Add a vertex - skeleton node assignment
-      /// \param[in] _vertex The vertex index
-      /// \param[in] _node The node index
-      /// \param[in] _weight The weight (between 0 and 1)
-      public: void AddNodeAssignment(const unsigned int _vertex,
-                                     const unsigned int _node,
-                                     const float _weight);
-      /// \brief Get a vertex
-      /// \param[in] _index Index of the vertex
-      /// \return Coordinates of the vertex or ignition::math::Vector3d::Zero
-      /// if the index is out of bounds.
-      /// \sa bool HasVertex(const unsigned int) const
-      public: ignition::math::Vector3d Vertex(const unsigned int _index) const;
-
-      /// \brief Set a vertex
-      /// \param[in] _index Index of the vertex
-      /// \param[in] _v The new vertex coordinate
-      public: void SetVertex(const unsigned int _index,
-                             const ignition::math::Vector3d &_v);
-
-      /// \brief Get a normal
-      /// \param[in] _index The normal index
-      /// \return The normal direction or ignition::math::Vector3d::Zero
-      ///  if index is out of bounds.
-      /// \sa bool HasNormal(const unsigned int _index);
-      public: ignition::math::Vector3d Normal(const unsigned int _index) const;
-
-      /// \brief Set a normal
-      /// \param[in] _index Index of the normal that will be set.
-      /// \param[in] _n The new normal direction
-      public: void SetNormal(const unsigned int _index,
-                  const ignition::math::Vector3d &_n);
-
-      /// \brief Get a texture coordinate
-      /// \param[in] _index the texture index
-      /// \return The texture coordinate or ignition::math::Vector2d::Zero
-      /// if index is out of bounds.
-      /// \sa bool HasTexCoord(const unsigned int _index) const
-      public: ignition::math::Vector2d TexCoord(
-                  const unsigned int _index) const;
-
-      /// \brief Get a texture coordinate for a texture coordinate set
-      /// \param[in] _index the texture index
-      /// \return The texture coordinate or ignition::math::Vector2d::Zero
-      /// if index is out of bounds.
-      /// \param[in] _setIndex Texture coordinate set index
-      /// \sa bool HasTexCoordBySet(unsigned int _index, unsigned int _setIndex)
-      /// const
-      public: ignition::math::Vector2d TexCoordBySet(
-                  unsigned int _index,
-                  unsigned int _setIndex) const;
-
-      /// \brief Set a texture coordinate. If multiple texture
-      /// coordinate sets exist, this function sets the texture
-      /// coordinate in the first texture coordinate set in the submesh.
-      /// \param[in] _index Index of the texture coordinate that will be set.
-      /// \param[in] _uv The new texture coordinate
-      /// \sa SetTexCoordBySet
-      public: void SetTexCoord(const unsigned int _index,
-                               const ignition::math::Vector2d &_uv);
-
-      /// \brief Set a texture coordinate for a texture coordinate set
-      /// \param[in] _index Index of the texture coordinate that will be set.
-      /// \param[in] _uv The new texture coordinate
-      /// \param[in] _setIndex Texture coordinate set index
-      public: void SetTexCoordBySet(unsigned int _index,
-                               const ignition::math::Vector2d &_uv,
-                               unsigned int _setIdex);
-
-      /// \brief Get an index value from the index array
-      /// \param[in] _index Array index.
-      /// \return The index, or -1 if the _index is out of bounds.
-      public: int Index(const unsigned int _index) const;
-
-      /// \brief Set an index
-      /// \param[in] _index Index of the indices
-      /// \param[in] _i The new index value to set to
-      public: void SetIndex(const unsigned int _index,
-          const unsigned int _i);
-
-      /// \brief Get a vertex - skeleton node assignment
-      /// \param[in] _index The index of the assignment
-      /// \return The skeleton node assignment, or a
-      /// default constructed skeleton node assignment when _index is
-      /// invalid.
-      /// \sa bool HasNodeAssignment(const unsigned int _index) const;
-      public: NodeAssignment NodeAssignmentByIndex(
-          const unsigned int _index) const;
-
-      /// \brief Get the maximum X, Y, Z values from all the vertices
-      /// \return Max X,Y,Z values from all vertices in submesh
-      public: ignition::math::Vector3d Max() const;
-
-      /// \brief Get the minimum X, Y, Z values from all the vertices
-      /// \return Min X,Y,Z values from all vertices in submesh
-      public: ignition::math::Vector3d Min() const;
-
-      /// \brief Get the number of vertices
-      /// \return The number of vertices.
-      public: unsigned int VertexCount() const;
-
-      /// \brief Return the number of normals
-      /// \return The number of normals.
-      public: unsigned int NormalCount() const;
-
-      /// \brief Return the number of indices
-      /// \return The number of indices.
-      public: unsigned int IndexCount() const;
-
-      /// \brief Return the number of texture coordinates. If multiple
-      /// texture coordinate sets exist, this function checks the first
-      /// texture coordinate set in the submesh, which by default is set 0,
-      /// unless AddTexCoordBySet is called with a different set index number
-      /// the first time a texture coordinate is added.
-      /// \return The number of texture coordinates.
-      /// \sa TexCoordCountBySet
-      public: unsigned int TexCoordCount() const;
-
-      /// \brief Return the number of texture coordinates for a texture
-      /// coordinate set
-      /// \param[in] _setIndex Texture coordinate set index
-      /// \return The number of texture coordinates.
-      public: unsigned int TexCoordCountBySet(unsigned int _setIndex) const;
-
-      /// \brief Return the number of texture coordinate sets
-      /// \return The number of texture coordinates sets.
-      public: unsigned int TexCoordSetCount() const;
-
-      /// \brief Get the number of vertex-skeleton node assignments
-      /// \return The number of vertex-skeleton node assignments
-      public: unsigned int NodeAssignmentsCount() const;
-
-      /// \brief Get the highest value in the index array.
-      /// \return The highest index value.
-      public: unsigned int MaxIndex() const;
-
-      /// \brief Set the material index. Relates to the parent mesh material
-      /// list.
-      /// \param[in] _index Index to set the material to.
-      public: void SetMaterialIndex(const unsigned int _index);
-
-      /// \brief Get the material index
-      /// \return The assigned material index.
-      public: unsigned int MaterialIndex() const;
-
-      /// \brief Return true if this submesh has the vertex
-      /// \param[in] _v Vertex coordinate
-      /// \return Return true if this submesh has the vertex
-      public: bool HasVertex(const ignition::math::Vector3d &_v) const;
-
-      /// \brief Return true if this submesh has the vertex with the given
-      /// index
-      /// \param[in] _index Vertex index
-      /// \return Return true if this submesh has the vertex with the given
-      /// _index.
-      public: bool HasVertex(const unsigned int _index) const;
-
-      /// \brief Return true if this submesh has the normal with the given
-      /// index
-      /// \param[in] _index Normal index
-      /// \return Return true if this submesh has the normal with the given
-      /// _index.
-      public: bool HasNormal(const unsigned int _index) const;
-
-      /// \brief Return true if this submesh has the texture coordinate with
-      /// the given index. If multiple texture coordinate sets exist, this
-      /// function checks the first texture coordinate set in the submesh,
-      /// which by default is set 0 unless AddTexCoordBySet is called with
-      /// a different set index number the first time a texture coordinate is
-      /// added.
-      /// \param[in] _index Texture coordinate index
-      /// \return Return true if this submesh has the texture coordinate with
-      /// the given _index.
-      /// \sa HasTexCoordBySet
-      public: bool HasTexCoord(const unsigned int _index) const;
-
-      /// \brief Return true if this submesh has the texture coordinate with
-      /// the given index in a texture coordinate set
-      /// \param[in] _index Texture coordinate index
-      /// \param[in] _setIndex Texture coordinate set index
-      /// \return Return true if this submesh has the texture coordinate with
-      /// the given _index.
-      public: bool HasTexCoordBySet(unsigned int _index, unsigned int _setIndex)
-          const;
-
-      /// \brief Return true if this submesh has the node assignment with
-      /// the given index
-      /// \param[in] _index Node assignment index
-      /// \return Return true if this submesh has the node assignment with
-      /// the given _index.
-      public: bool HasNodeAssignment(const unsigned int _index) const;
-
-      /// \brief Get the index of the vertex
-      /// \param[in] _v Vertex to check
-      /// \return Index of the vertex that matches _v.
-      public: int IndexOfVertex(const ignition::math::Vector3d &_v) const;
-
-      /// \brief Put all the data into flat arrays
-      /// \param[in] _verArr The vertex array to be filled.
-      /// \param[in] _indexndArr The index array to be filled.
-      public: void FillArrays(double **_vertArr, int **_indexndArr) const;
-
-      /// \brief Recalculate all the normals.
-      public: void RecalculateNormals();
-
-      /// \brief Generate texture coordinates using spherical projection
-      /// from center
-      /// \param[in] _center Center of the projection.
-      public: void GenSphericalTexCoord(
-                  const ignition::math::Vector3d &_center);
-
-      /// \brief Generate texture coordinates for a texture coordinate set
-      ///  using spherical projection from center
-      /// \param[in] _center Center of the projection.
-      /// \param[in] _setIndex Texture coordinate set index
-      public: void GenSphericalTexCoordBySet(
-                  const ignition::math::Vector3d &_center,
-                  unsigned int _setIndex);
-
-      /// \brief Scale all vertices by _factor
-      /// \param[in] _factor Scaling factor
-      public: void Scale(const ignition::math::Vector3d &_factor);
-
-      /// \brief Scale all vertices by _factor
-      /// \param[in] _factor Scaling factor
-      public: void Scale(const double &_factor);
-
-      /// \brief Move the center of the submesh to the given coordinate. This
-      /// will move all the vertices.
-      /// \param[in] _center Location of the mesh center.
-      public: void Center(const ignition::math::Vector3d &_center =
-                          ignition::math::Vector3d::Zero);
-
-      /// \brief Move all vertices by _vec.
-      /// \param[in] _vec Amount to translate vertices.
-      public: void Translate(const ignition::math::Vector3d &_vec);
-
-      /// \brief Compute the volume of this submesh. The primitive type
-      /// must be TRIANGLES.
-      ///
-      /// This function utilizes the mesh volume formula from
-      /// "Efficient feature extraction for 2d/3d objects in mesh
-      /// representation" by Cha Zhang and Tsuhan Chen. Link:
-      /// http://chenlab.ece.cornell.edu/Publication/Cha/icip01_Cha.pdf.
-      /// The formula does not check for a closed (water tight) mesh.
-      ///
-      /// \return The submesh's volume. The volume can be zero if
-      /// the primitive type is not TRIANGLES, or there are no triangles.
-      public: double Volume() const;
-
-      /// \brief Private data pointer.
-      IGN_UTILS_IMPL_PTR(dataPtr)
-    };
-
-    /// \brief Vertex to node weighted assignement for skeleton animation
-    /// visualization
-    class IGNITION_COMMON_GRAPHICS_VISIBLE NodeAssignment
-    {
-      /// \brief Constructor.
-      public: NodeAssignment();
-
-      /// \brief Index of the vertex
-      public: unsigned int vertexIndex;
-
-      /// \brief Node (or bone) index
-      public: unsigned int nodeIndex;
-
-      /// \brief The weight (between 0 and 1). This determines how much the
-      /// node (bone) affects the vertex in animation.
-      public: float weight;
-    };
-  }
-}
-
-#endif
-=======
 #include <gz/common/SubMesh.hh>
-#include <ignition/common/config.hh>
->>>>>>> 4f2ae91c
+#include <ignition/common/config.hh>