--- conflicted
+++ resolved
@@ -15,258 +15,5 @@
  *
  */
 
-<<<<<<< HEAD
-#include <map>
-#include <string>
-#include <vector>
-
-#include <ignition/math/Pose3.hh>
-#include <ignition/math/Spline.hh>
-#include <ignition/math/RotationSpline.hh>
-
-#include <ignition/utils/ImplPtr.hh>
-
-#include <ignition/common/graphics/Export.hh>
-
-namespace ignition
-{
-  namespace common
-  {
-    class KeyFrame;
-    class PoseKeyFrame;
-    class NumericKeyFrame;
-
-    /// \class Animation Animation.hh ignition/common/Animation.hh
-    /// \brief Manages an animation, which is a collection of keyframes and
-    /// the ability to interpolate between the keyframes
-    class IGNITION_COMMON_GRAPHICS_VISIBLE Animation
-    {
-      /// \brief Constructor
-      /// \param[in] _name Name of the animation, should be unique
-      /// \param[in] _length Duration of the animation in seconds
-      /// \param[in] _loop Set to true if the animation should repeat
-      public: Animation(const std::string &_name,
-                  const double _length, const bool _loop);
-
-      /// \brief Return the duration of the animation
-      /// \return Duration of the animation in seconds
-      public: double Length() const;
-
-      /// \brief Set the duration of the animation
-      /// \param[in] _len The length of the animation in seconds
-      public: void Length(const double _len);
-
-      /// \brief Set the current time position of the animation
-      /// \param[in] _time The time position in seconds
-      public: void Time(const double _time);
-
-      /// \brief Add time to the animation
-      /// \param[in] _time The amount of time to add in seconds
-      public: void AddTime(const double _time);
-
-      /// \brief Return the current time position
-      /// \return The time position in seconds
-      public: double Time() const;
-
-      /// \brief Return the interpolateX value
-      /// \return The interpolateX value
-      public: bool InterpolateX() const;
-
-      /// \brief Set the interpolateX value
-      /// \param[in] _interpolateX The interpolateX value
-      public: void SetInterpolateX(const bool _interpolateX);
-
-      /// \brief Return the number of key frames in the animation
-      /// \return The number of keyframes
-      public: unsigned int KeyFrameCount() const;
-
-      /// \brief Get a key frame using an index value
-      /// \param[in] _index The index of the key frame
-      /// \return A pointer the keyframe, NULL if the _index is invalid
-      public: common::KeyFrame *KeyFrame(const unsigned int _index) const;
-
-      /// \brief Create a keyframe at the given time
-      /// \param[in] _time Time at which to create the keyframe
-      /// \return Pointer to the new keyframe
-      protected: template<typename KeyFrameType>
-      KeyFrameType *CreateKeyFrame(const double _time);
-
-      /// \brief Get the two key frames that bound a time value
-      /// \param[in] _time The time in seconds
-      /// \param[out] _kf1 Lower bound keyframe that is returned
-      /// \param[out] _kf2 Upper bound keyframe that is returned
-      /// \param[out] _firstKeyIndex Index of the lower bound key frame
-      /// \return The time between the two keyframe
-      protected: double KeyFramesAtTime(
-                     double _time, common::KeyFrame **_kf1,
-                     common::KeyFrame **_kf2,
-                     unsigned int &_firstKeyIndex) const;
-
-      /// \brief Private data pointer.
-      IGN_UTILS_IMPL_PTR(dataPtr)
-    };
-
-    /// \brief A pose animation.
-    class IGNITION_COMMON_GRAPHICS_VISIBLE PoseAnimation : public Animation
-    {
-      /// \brief Constructor
-      /// \param[in] _name String name of the animation. This should be unique.
-      /// \param[in] _length Length of the animation in seconds
-      /// \param[in] _loop True == loop the animation
-      public: PoseAnimation(const std::string &_name,
-                  const double _length, const bool _loop);
-
-      /// \brief Constructor
-      /// \param[in] _name String name of the animation. This should be unique.
-      /// \param[in] _length Length of the animation in seconds
-      /// \param[in] _loop True == loop the animation
-      /// \param[in] _tension The tension of the trajectory spline. The
-      /// default value of zero equates to a Catmull-Rom spline, which may
-      /// also cause the animation to overshoot keyframes. A value of one will
-      /// cause the animation to stick to the keyframes. This value should
-      /// be in the range 0..1.
-      /// \todo(nkoenig) Remove this in ign-common5, and use a single
-      /// consutrctory with a default _tension of 0.
-      public: PoseAnimation(const std::string &_name,
-                  const double _length, const bool _loop,
-                  double _tension);
-
-      /// \brief Create a pose keyframe at the given time
-      /// \param[in] _time Time at which to create the keyframe
-      /// \return Pointer to the new keyframe
-      public: PoseKeyFrame *CreateKeyFrame(const double _time);
-
-      /// \brief Get a keyframe using the animation's current time.
-      /// \param[out] _kf PoseKeyFrame reference to hold the interpolated result
-      public: void InterpolatedKeyFrame(PoseKeyFrame &_kf);
-
-      /// \brief Get a keyframe using a passed in time.
-      /// \param[in] _time Time in seconds
-      /// \param[out] _kf PoseKeyFrame reference to hold the interpolated result
-      protected: void InterpolatedKeyFrame(const double _time,
-                                              PoseKeyFrame &_kf);
-
-      /// \brief Update the pose splines
-      protected: void BuildInterpolationSplines();
-
-      /// \brief Private data pointer.
-      IGN_UTILS_IMPL_PTR(dataPtr)
-    };
-
-    /// \brief A numeric animation.
-    class IGNITION_COMMON_GRAPHICS_VISIBLE NumericAnimation : public Animation
-    {
-      /// \brief Constructor
-      /// \param[in] _name String name of the animation. This should be unique.
-      /// \param[in] _length Length of the animation in seconds
-      /// \param[in] _loop True == loop the animation
-      public: NumericAnimation(const std::string &_name,
-                               const double _length, const bool _loop);
-
-      /// \brief Create a numeric keyframe at the given time
-      /// \param[in] _time Time at which to create the keyframe
-      /// \return Pointer to the new keyframe
-      public: NumericKeyFrame *CreateKeyFrame(const double _time);
-
-      /// \brief Get a keyframe using the animation's current time.
-      /// \param[out] _kf NumericKeyFrame reference to hold the
-      /// interpolated result
-      public: void InterpolatedKeyFrame(NumericKeyFrame &_kf) const;
-
-      /// \brief Private data pointer.
-      IGN_UTILS_IMPL_PTR(dataPtr)
-    };
-
-    /// \brief Information about a trajectory for an animation (e.g., Actor)
-    /// This contains the keyframe information.
-    class IGNITION_COMMON_GRAPHICS_VISIBLE TrajectoryInfo
-    {
-      /// \brief Constructor
-      public: TrajectoryInfo();
-
-      /// \brief Return the id of the trajectory
-      /// \return Id of the trajectory
-      public: unsigned int Id() const;
-
-      /// \brief Set the id of the trajectory
-      /// \param[in] _id Id for the trajectory
-      public: void SetId(unsigned int _id);
-
-      /// \brief Return the animation index
-      /// \return Index of the associated animation
-      public: unsigned int AnimIndex() const;
-
-      /// \brief Set the animation index
-      /// \param[in] _index Animation index
-      /// (auto-generated according to the type)
-      public: void SetAnimIndex(unsigned int _index);
-
-      /// \brief Return the duration of the trajectory.
-      /// \return Duration of the animation.
-      public: std::chrono::steady_clock::duration Duration() const;
-
-      /// \brief Get the distance covered by the trajectory by a given time.
-      /// \param[in] _time Time from trajectory start to check the distance.
-      /// \return Distance in meters covered by the trajectory.
-      public: double DistanceSoFar(
-          const std::chrono::steady_clock::duration &_time) const;
-
-      /// \brief Return the start time of the trajectory.
-      /// \return Start time of the trajectory.
-      public: std::chrono::steady_clock::time_point StartTime() const;
-
-      /// \brief Set the start time of the trajectory.
-      /// \param[in] _startTime Trajectory start time.
-      public: void SetStartTime(
-          const std::chrono::steady_clock::time_point &_startTime);
-
-      /// \brief Return the end time of the trajectory
-      /// \return End time of the trajectory in seconds
-      public: std::chrono::steady_clock::time_point EndTime() const;
-
-      /// \brief Set the end time of the trajectory.
-      /// \param[in] _endTime Trajectory end time.
-      public: void SetEndTime(
-          const std::chrono::steady_clock::time_point &_endTime);
-
-      /// \brief Return whether the trajectory is translated
-      /// \return True if the trajectory is translated
-      public: bool Translated() const;
-
-      /// \brief Set whether the trajectory is translated
-      /// \param[in] _translated True if the trajectory is translated
-      public: void SetTranslated(bool _translated);
-
-      /// \brief Return the waypoints in the trajectory
-      /// \return Waypoints represented in pose animation format
-      public: common::PoseAnimation *Waypoints() const;
-
-      /// \brief Load all waypoints in the trajectory
-      /// \param[in] _waypoints Map of waypoints, where the key is the absolute
-      /// time of the waypoint and the value is the pose.
-      public: void SetWaypoints(
-          std::map<std::chrono::steady_clock::time_point, math::Pose3d>
-           _waypoints);
-
-      /// \brief Load all waypoints in the trajectory
-      /// \param[in] _waypoints Map of waypoints, where the key is the absolute
-      /// time of the waypoint and the value is the pose.
-      /// \param[in] _tension The tension of the trajectory spline. The
-      /// default value of zero equates to a Catmull-Rom spline, which may
-      /// also cause the animation to overshoot keyframes. A value of one will
-      /// cause the animation to stick to the keyframes. This value should
-      /// be in the range 0..1.
-      public: void SetWaypoints(
-          std::map<std::chrono::steady_clock::time_point, math::Pose3d>
-           _waypoints, double _tension);
-
-      /// \brief Private data pointer.
-      IGN_UTILS_IMPL_PTR(dataPtr)
-    };
-  }
-}
-#endif
-=======
 #include <gz/common/Animation.hh>
-#include <ignition/common/config.hh>
->>>>>>> 4f2ae91c
+#include <ignition/common/config.hh>