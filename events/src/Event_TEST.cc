--- conflicted
+++ resolved
@@ -21,11 +21,7 @@
 
 #include <functional>
 #include <gz/common/Event.hh>
-<<<<<<< HEAD
 #include <gz/common/Util.hh>
-=======
->>>>>>> ade3fa20
-
 using namespace gz;
 
 class EventTest : public common::testing::AutoLogFixture { };
